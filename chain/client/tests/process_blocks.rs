use std::collections::HashSet;
use std::convert::TryFrom;
use std::iter::FromIterator;
use std::path::Path;
use std::sync::atomic::{AtomicUsize, Ordering};
use std::sync::{Arc, RwLock};

use actix::System;
use futures::{future, FutureExt};
use num_rational::Rational;

use near_chain::chain::NUM_EPOCHS_TO_KEEP_STORE_DATA;
use near_chain::types::LatestKnown;
use near_chain::validate::validate_chunk_with_chunk_extra;
use near_chain::{
    Block, ChainGenesis, ChainStore, ChainStoreAccess, ErrorKind, Provenance, RuntimeAdapter,
};
use near_chain_configs::{ClientConfig, Genesis};
use near_chunks::{ChunkStatus, ShardsManager};
use near_client::test_utils::{
    create_chunk_on_height, create_chunk_with_transactions, setup_mock_all_validators,
};
use near_client::test_utils::{setup_client, setup_mock, TestEnv};
use near_client::{Client, GetBlock, GetBlockWithMerkleTree};
use near_crypto::{InMemorySigner, KeyType, PublicKey, Signature, Signer};
use near_logger_utils::init_test_logger;
#[cfg(feature = "metric_recorder")]
use near_network::recorder::MetricRecorder;
use near_network::routing::EdgeInfo;
use near_network::test_utils::{wait_or_panic, MockNetworkAdapter};
use near_network::types::{NetworkInfo, PeerChainInfoV2, ReasonForBan};
use near_network::{
    FullPeerInfo, NetworkClientMessages, NetworkClientResponses, NetworkRequests, NetworkResponses,
    PeerInfo,
};
use near_primitives::block::{Approval, ApprovalInner};
use near_primitives::block_header::BlockHeader;
use near_primitives::errors::InvalidTxError;
use near_primitives::hash::{hash, CryptoHash, Digest};
use near_primitives::merkle::verify_hash;
use near_primitives::sharding::{
    EncodedShardChunk, ReedSolomonWrapper, ShardChunkHeader, ShardChunkHeaderV2,
};
use near_primitives::syncing::{get_num_state_parts, ShardStateSyncResponseHeader};
use near_primitives::transaction::{
    Action, DeployContractAction, FunctionCallAction, SignedTransaction, Transaction,
};
use near_primitives::trie_key::TrieKey;
use near_primitives::types::{AccountId, BlockHeight, EpochId, NumBlocks, ValidatorStake};
use near_primitives::utils::to_timestamp;
use near_primitives::validator_signer::{InMemoryValidatorSigner, ValidatorSigner};
use near_primitives::version::PROTOCOL_VERSION;
use near_primitives::views::{BlockHeaderView, QueryRequest, QueryResponseKind};
use near_store::test_utils::create_test_store;
use neard::config::{GenesisExt, TESTING_INIT_BALANCE, TESTING_INIT_STAKE};
use neard::NEAR_BASE;
use rand::thread_rng;

pub fn create_nightshade_runtimes(genesis: &Genesis, n: usize) -> Vec<Arc<dyn RuntimeAdapter>> {
    (0..n)
        .map(|_| {
            Arc::new(neard::NightshadeRuntime::new(
                Path::new("."),
                create_test_store(),
                genesis,
                vec![],
                vec![],
            )) as Arc<dyn RuntimeAdapter>
        })
        .collect()
}

/// Runs block producing client and stops after network mock received two blocks.
#[test]
fn produce_two_blocks() {
    init_test_logger();
    System::builder()
        .stop_on_panic(true)
        .run(|| {
            let count = Arc::new(AtomicUsize::new(0));
            setup_mock(
                vec!["test"],
                "test",
                true,
                false,
                Box::new(move |msg, _ctx, _| {
                    if let NetworkRequests::Block { .. } = msg {
                        count.fetch_add(1, Ordering::Relaxed);
                        if count.load(Ordering::Relaxed) >= 2 {
                            System::current().stop();
                        }
                    }
                    NetworkResponses::NoResponse
                }),
            );
            near_network::test_utils::wait_or_panic(5000);
        })
        .unwrap();
}

/// Runs block producing client and sends it a transaction.
#[test]
// TODO: figure out how to re-enable it correctly
#[ignore]
fn produce_blocks_with_tx() {
    let mut encoded_chunks: Vec<EncodedShardChunk> = vec![];
    init_test_logger();
    System::builder()
        .stop_on_panic(true)
        .run(|| {
            let (client, view_client) = setup_mock(
                vec!["test"],
                "test",
                true,
                false,
                Box::new(move |msg, _ctx, _| {
                    if let NetworkRequests::PartialEncodedChunkMessage {
                        account_id: _,
                        partial_encoded_chunk,
                    } = msg
                    {
                        let header = partial_encoded_chunk.header.clone();
                        let height = header.height_created() as usize;
                        assert!(encoded_chunks.len() + 2 >= height);

                        // the following two lines must match data_parts and total_parts in KeyValueRuntimeAdapter
                        let data_parts = 12 + 2 * (((height - 1) as usize) % 4);
                        let total_parts = 1 + data_parts * (1 + ((height - 1) as usize) % 3);
                        if encoded_chunks.len() + 2 == height {
                            encoded_chunks.push(EncodedShardChunk::from_header(
                                header,
                                total_parts,
                                PROTOCOL_VERSION,
                            ));
                        }
                        for part in partial_encoded_chunk.parts.iter() {
                            encoded_chunks[height - 2].content_mut().parts
                                [part.part_ord as usize] = Some(part.part.clone());
                        }

                        let parity_parts = total_parts - data_parts;
                        let mut rs = ReedSolomonWrapper::new(data_parts, parity_parts);

                        if let ChunkStatus::Complete(_) = ShardsManager::check_chunk_complete(
                            &mut encoded_chunks[height - 2],
                            &mut rs,
                        ) {
                            let chunk =
                                encoded_chunks[height - 2].decode_chunk(data_parts).unwrap();
                            if chunk.transactions().len() > 0 {
                                System::current().stop();
                            }
                        }
                    }
                    NetworkResponses::NoResponse
                }),
            );
            near_network::test_utils::wait_or_panic(5000);
            actix::spawn(view_client.send(GetBlock::latest()).then(move |res| {
                let block_hash = res.unwrap().unwrap().header.hash;
                client.do_send(NetworkClientMessages::Transaction {
                    transaction: SignedTransaction::empty(block_hash),
                    is_forwarded: false,
                    check_only: false,
                });
                future::ready(())
            }))
        })
        .unwrap();
}

/// Runs client that receives a block from network and announces header to the network with approval.
/// Need 3 block producers, to receive approval.
#[test]
fn receive_network_block() {
    init_test_logger();
    System::builder()
        .stop_on_panic(true)
        .run(|| {
            // The first header announce will be when the block is received. We don't immediately endorse
            // it. The second header announce will happen with the endorsement a little later.
            let first_header_announce = Arc::new(RwLock::new(true));
            let (client, view_client) = setup_mock(
                vec!["test2", "test1", "test3"],
                "test2",
                true,
                false,
                Box::new(move |msg, _ctx, _| {
                    if let NetworkRequests::Approval { .. } = msg {
                        let mut first_header_announce = first_header_announce.write().unwrap();
                        if *first_header_announce {
                            *first_header_announce = false;
                        } else {
                            System::current().stop();
                        }
                    }
                    NetworkResponses::NoResponse
                }),
            );
            actix::spawn(view_client.send(GetBlockWithMerkleTree::latest()).then(move |res| {
                let (last_block, mut block_merkle_tree) = res.unwrap().unwrap();
                let signer = InMemoryValidatorSigner::from_seed("test1", KeyType::ED25519, "test1");
                block_merkle_tree.insert(last_block.header.hash);
                let next_block_ordinal = {
                    #[cfg(feature = "protocol_feature_block_header_v3")]
                    {
                        last_block.header.block_ordinal.unwrap() + 1
                    }
                    #[cfg(not(feature = "protocol_feature_block_header_v3"))]
                    0
                };
                let block = Block::produce(
                    PROTOCOL_VERSION,
                    &last_block.header.clone().into(),
                    last_block.header.height + 1,
                    next_block_ordinal,
                    last_block.chunks.into_iter().map(Into::into).collect(),
                    EpochId::default(),
                    if last_block.header.prev_hash == CryptoHash::default() {
                        EpochId(last_block.header.hash)
                    } else {
                        EpochId(last_block.header.next_epoch_id.clone())
                    },
                    vec![],
                    Rational::from_integer(0),
                    0,
                    100,
                    None,
                    vec![],
                    vec![],
                    &signer,
                    last_block.header.next_bp_hash,
                    block_merkle_tree.root(),
                );
                client.do_send(NetworkClientMessages::Block(block, PeerInfo::random().id, false));
                future::ready(())
            }));
            near_network::test_utils::wait_or_panic(5000);
        })
        .unwrap();
}

/// Include approvals to the next block in newly produced block.
#[test]
fn produce_block_with_approvals() {
    init_test_logger();
    let validators = vec![
        "test1", "test2", "test3", "test4", "test5", "test6", "test7", "test8", "test9", "test10",
    ];
    System::builder()
        .stop_on_panic(true)
        .run(|| {
            let (client, view_client) = setup_mock(
                validators.clone(),
                "test1",
                true,
                false,
                Box::new(move |msg, _ctx, _| {
                    if let NetworkRequests::Block { block } = msg {
                        // Below we send approvals from all the block producers except for test1 and test2
                        // test1 will only create their approval for height 10 after their doomslug timer
                        // runs 10 iterations, which is way further in the future than them producing the
                        // block
                        if block.header().num_approvals() == validators.len() as u64 - 2 {
                            System::current().stop();
                        } else if block.header().height() == 10 {
                            println!("{}", block.header().height());
                            println!(
                                "{} != {} -2 (height: {})",
                                block.header().num_approvals(),
                                validators.len(),
                                block.header().height()
                            );

                            assert!(false);
                        }
                    }
                    NetworkResponses::NoResponse
                }),
            );
            actix::spawn(view_client.send(GetBlockWithMerkleTree::latest()).then(move |res| {
                let (last_block, mut block_merkle_tree) = res.unwrap().unwrap();
                let signer1 =
                    InMemoryValidatorSigner::from_seed("test2", KeyType::ED25519, "test2");
                block_merkle_tree.insert(last_block.header.hash);
                let next_block_ordinal = {
                    #[cfg(feature = "protocol_feature_block_header_v3")]
                    {
                        last_block.header.block_ordinal.unwrap() + 1
                    }
                    #[cfg(not(feature = "protocol_feature_block_header_v3"))]
                    0
                };
                let block = Block::produce(
                    PROTOCOL_VERSION,
                    &last_block.header.clone().into(),
                    last_block.header.height + 1,
                    next_block_ordinal,
                    last_block.chunks.into_iter().map(Into::into).collect(),
                    EpochId::default(),
                    if last_block.header.prev_hash == CryptoHash::default() {
                        EpochId(last_block.header.hash)
                    } else {
                        EpochId(last_block.header.next_epoch_id.clone())
                    },
                    vec![],
                    Rational::from_integer(0),
                    0,
                    100,
                    Some(0),
                    vec![],
                    vec![],
                    &signer1,
                    last_block.header.next_bp_hash,
                    block_merkle_tree.root(),
                );
                client.do_send(NetworkClientMessages::Block(
                    block.clone(),
                    PeerInfo::random().id,
                    false,
                ));

                for i in 3..11 {
                    let s = if i > 10 { "test1".to_string() } else { format!("test{}", i) };
                    let signer = InMemoryValidatorSigner::from_seed(&s, KeyType::ED25519, &s);
                    let approval = Approval::new(
                        *block.hash(),
                        block.header().height(),
                        10, // the height at which "test1" is producing
                        &signer,
                    );
                    client.do_send(NetworkClientMessages::BlockApproval(
                        approval,
                        PeerInfo::random().id,
                    ));
                }

                future::ready(())
            }));
            near_network::test_utils::wait_or_panic(5000);
        })
        .unwrap();
}

/// When approvals arrive early, they should be properly cached.
#[test]
fn produce_block_with_approvals_arrived_early() {
    init_test_logger();
    let validators = vec![vec!["test1", "test2", "test3", "test4"]];
    let key_pairs =
        vec![PeerInfo::random(), PeerInfo::random(), PeerInfo::random(), PeerInfo::random()];
    let block_holder: Arc<RwLock<Option<Block>>> = Arc::new(RwLock::new(None));
    System::builder()
        .stop_on_panic(true)
        .run(move || {
            let mut approval_counter = 0;
            let network_mock: Arc<
                RwLock<Box<dyn FnMut(String, &NetworkRequests) -> (NetworkResponses, bool)>>,
            > = Arc::new(RwLock::new(Box::new(|_: String, _: &NetworkRequests| {
                (NetworkResponses::NoResponse, true)
            })));
            let (_, conns, _) = setup_mock_all_validators(
                validators.clone(),
                key_pairs,
                1,
                true,
                100,
                false,
                false,
                100,
                true,
                vec![false; validators.iter().map(|x| x.len()).sum()],
                false,
                network_mock.clone(),
            );
            *network_mock.write().unwrap() =
                Box::new(move |_: String, msg: &NetworkRequests| -> (NetworkResponses, bool) {
                    match msg {
                        NetworkRequests::Block { block } => {
                            if block.header().height() == 3 {
                                for (i, (client, _)) in conns.clone().into_iter().enumerate() {
                                    if i > 0 {
                                        client.do_send(NetworkClientMessages::Block(
                                            block.clone(),
                                            PeerInfo::random().id,
                                            false,
                                        ))
                                    }
                                }
                                *block_holder.write().unwrap() = Some(block.clone());
                                return (NetworkResponses::NoResponse, false);
                            } else if block.header().height() == 4 {
                                System::current().stop();
                            }
                            (NetworkResponses::NoResponse, true)
                        }
                        NetworkRequests::Approval { approval_message } => {
                            if approval_message.target == "test1".to_string()
                                && approval_message.approval.target_height == 4
                            {
                                approval_counter += 1;
                            }
                            if approval_counter == 3 {
                                let block = block_holder.read().unwrap().clone().unwrap();
                                conns[0].0.do_send(NetworkClientMessages::Block(
                                    block,
                                    PeerInfo::random().id,
                                    false,
                                ));
                            }
                            (NetworkResponses::NoResponse, true)
                        }
                        _ => (NetworkResponses::NoResponse, true),
                    }
                });

            near_network::test_utils::wait_or_panic(5000);
        })
        .unwrap();
}

/// Sends one invalid block followed by one valid block, and checks that client announces only valid block.
/// and that the node bans the peer for invalid block header.
fn invalid_blocks_common(is_requested: bool) {
    init_test_logger();
    System::builder()
        .stop_on_panic(true)
        .run(move || {
            let mut ban_counter = 0;
            let (client, view_client) = setup_mock(
                vec!["test"],
                "other",
                true,
                false,
                Box::new(move |msg, _ctx, _client_actor| {
                    match msg {
                        NetworkRequests::Block { block } => {
                            if is_requested {
                                panic!("rebroadcasting requested block");
                            } else {
                                assert_eq!(block.header().height(), 1);
                                assert_eq!(block.header().chunk_mask().len(), 1);
                                assert_eq!(ban_counter, 2);
                                System::current().stop();
                            }
                        }
                        NetworkRequests::BanPeer { ban_reason, .. } => {
                            assert_eq!(ban_reason, &ReasonForBan::BadBlockHeader);
                            ban_counter += 1;
                            if ban_counter == 3 && is_requested {
                                System::current().stop();
                            }
                        }
                        _ => {}
                    };
                    NetworkResponses::NoResponse
                }),
            );
            actix::spawn(view_client.send(GetBlockWithMerkleTree::latest()).then(move |res| {
                let (last_block, mut block_merkle_tree) = res.unwrap().unwrap();
                let signer = InMemoryValidatorSigner::from_seed("test", KeyType::ED25519, "test");
                block_merkle_tree.insert(last_block.header.hash);
                let next_block_ordinal = {
                    #[cfg(feature = "protocol_feature_block_header_v3")]
                    {
                        last_block.header.block_ordinal.unwrap() + 1
                    }
                    #[cfg(not(feature = "protocol_feature_block_header_v3"))]
                    0
                };
                let valid_block = Block::produce(
                    PROTOCOL_VERSION,
                    &last_block.header.clone().into(),
                    last_block.header.height + 1,
                    next_block_ordinal,
                    last_block.chunks.iter().cloned().map(Into::into).collect(),
                    EpochId::default(),
                    if last_block.header.prev_hash == CryptoHash::default() {
                        EpochId(last_block.header.hash)
                    } else {
                        EpochId(last_block.header.next_epoch_id.clone())
                    },
                    vec![],
                    Rational::from_integer(0),
                    0,
                    100,
                    Some(0),
                    vec![],
                    vec![],
                    &signer,
                    last_block.header.next_bp_hash,
                    block_merkle_tree.root(),
                );
                // Send block with invalid chunk mask
                let mut block = valid_block.clone();
                block.mut_header().get_mut().inner_rest.chunk_mask = vec![];
                block.mut_header().get_mut().init();
                client.do_send(NetworkClientMessages::Block(
                    block.clone(),
                    PeerInfo::random().id,
                    is_requested,
                ));

                // Send block with invalid chunk signature
                let mut block = valid_block.clone();
                let mut chunks: Vec<_> = block.chunks().iter().cloned().collect();
                let some_signature = Signature::from_parts(KeyType::ED25519, &[1; 64]).unwrap();
                match &mut chunks[0] {
                    ShardChunkHeader::V1(chunk) => {
                        chunk.signature = some_signature;
                    }
                    ShardChunkHeader::V2(chunk) => {
                        chunk.signature = some_signature;
                    }
                };
                block.set_chunks(chunks);
                client.do_send(NetworkClientMessages::Block(
                    block.clone(),
                    PeerInfo::random().id,
                    is_requested,
                ));

                // Send proper block.
                let block2 = valid_block.clone();
                client.do_send(NetworkClientMessages::Block(
                    block2.clone(),
                    PeerInfo::random().id,
                    is_requested,
                ));
                if is_requested {
                    let mut block3 = block2.clone();
                    block3.mut_header().get_mut().inner_rest.chunk_headers_root = hash(&[1]);
                    block3.mut_header().get_mut().init();
                    client.do_send(NetworkClientMessages::Block(
                        block3.clone(),
                        PeerInfo::random().id,
                        is_requested,
                    ));
                }
                future::ready(())
            }));
            near_network::test_utils::wait_or_panic(5000);
        })
        .unwrap();
}

#[test]
fn test_invalid_blocks_not_requested() {
    invalid_blocks_common(false);
}

#[test]
fn test_invalid_blocks_requested() {
    invalid_blocks_common(true);
}

enum InvalidBlockMode {
    /// Header is invalid
    InvalidHeader,
    /// Block is ill-formed (roots check fail)
    IllFormed,
    /// Block is invalid for other reasons
    InvalidBlock,
}

fn ban_peer_for_invalid_block_common(mode: InvalidBlockMode) {
    init_test_logger();
    let validators = vec![vec!["test1", "test2", "test3", "test4"]];
    let key_pairs =
        vec![PeerInfo::random(), PeerInfo::random(), PeerInfo::random(), PeerInfo::random()];
    System::builder()
        .stop_on_panic(true)
        .run(move || {
            let mut ban_counter = 0;
            let network_mock: Arc<
                RwLock<Box<dyn FnMut(String, &NetworkRequests) -> (NetworkResponses, bool)>>,
            > = Arc::new(RwLock::new(Box::new(|_: String, _: &NetworkRequests| {
                (NetworkResponses::NoResponse, true)
            })));
            let (_, conns, _) = setup_mock_all_validators(
                validators.clone(),
                key_pairs,
                1,
                true,
                100,
                false,
                false,
                100,
                true,
                vec![false; validators.iter().map(|x| x.len()).sum()],
                false,
                network_mock.clone(),
            );
            let mut sent_bad_blocks = false;
            *network_mock.write().unwrap() =
                Box::new(move |_: String, msg: &NetworkRequests| -> (NetworkResponses, bool) {
                    match msg {
                        NetworkRequests::Block { block } => {
                            if block.header().height() >= 4 && !sent_bad_blocks {
                                let block_producer = validators[0]
                                    [block.header().height() as usize % validators[0].len()];
                                let validator_signer1 = InMemoryValidatorSigner::from_seed(
                                    block_producer,
                                    KeyType::ED25519,
                                    block_producer,
                                );
                                sent_bad_blocks = true;
                                let mut block_mut = block.clone();
                                match mode {
                                    InvalidBlockMode::InvalidHeader => {
                                        // produce an invalid block with invalid header.
                                        block_mut.mut_header().get_mut().inner_rest.chunk_mask =
                                            vec![];
                                        block_mut.mut_header().resign(&validator_signer1);
                                    }
                                    InvalidBlockMode::IllFormed => {
                                        // produce an ill-formed block
                                        block_mut
                                            .mut_header()
                                            .get_mut()
                                            .inner_rest
                                            .chunk_headers_root = hash(&[1]);
                                        block_mut.mut_header().resign(&validator_signer1);
                                    }
                                    InvalidBlockMode::InvalidBlock => {
                                        // produce an invalid block whose invalidity cannot be verified by just
                                        // having its header.
                                        block_mut
                                            .mut_header()
                                            .get_mut()
                                            .inner_rest
                                            .validator_proposals = vec![ValidatorStake {
                                            account_id: "test1".to_string(),
                                            public_key: PublicKey::empty(KeyType::ED25519),
                                            stake: 0,
                                        }];
                                        block_mut.mut_header().resign(&validator_signer1);
                                    }
                                }

                                for (i, (client, _)) in conns.clone().into_iter().enumerate() {
                                    if i > 0 {
                                        client.do_send(NetworkClientMessages::Block(
                                            block_mut.clone(),
                                            PeerInfo::random().id,
                                            false,
                                        ))
                                    }
                                }

                                return (NetworkResponses::NoResponse, false);
                            }
                            if block.header().height() > 20 {
                                match mode {
                                    InvalidBlockMode::InvalidHeader
                                    | InvalidBlockMode::IllFormed => {
                                        assert_eq!(ban_counter, 3);
                                    }
                                    _ => {}
                                }
                                System::current().stop();
                            }
                            (NetworkResponses::NoResponse, true)
                        }
                        NetworkRequests::BanPeer { peer_id, ban_reason } => match mode {
                            InvalidBlockMode::InvalidHeader | InvalidBlockMode::IllFormed => {
                                assert_eq!(ban_reason, &ReasonForBan::BadBlockHeader);
                                ban_counter += 1;
                                if ban_counter > 3 {
                                    panic!("more bans than expected");
                                }
                                (NetworkResponses::NoResponse, true)
                            }
                            InvalidBlockMode::InvalidBlock => {
                                panic!(
                                    "banning peer {:?} unexpectedly for {:?}",
                                    peer_id, ban_reason
                                );
                            }
                        },
                        _ => (NetworkResponses::NoResponse, true),
                    }
                });

            near_network::test_utils::wait_or_panic(10000);
        })
        .unwrap();
}

/// If a peer sends a block whose header is valid and passes basic validation, the peer is not banned.
#[test]
fn test_not_ban_peer_for_invalid_block() {
    ban_peer_for_invalid_block_common(InvalidBlockMode::InvalidBlock);
}

/// If a peer sends a block whose header is invalid, we should ban them and do not forward the block
#[test]
fn test_ban_peer_for_invalid_block_header() {
    ban_peer_for_invalid_block_common(InvalidBlockMode::InvalidHeader);
}

/// If a peer sends a block that is ill-formed, we should ban them and do not forward the block
#[test]
fn test_ban_peer_for_ill_formed_block() {
    ban_peer_for_invalid_block_common(InvalidBlockMode::IllFormed);
}

/// Runs two validators runtime with only one validator online.
/// Present validator produces blocks on it's height after deadline.
#[test]
fn skip_block_production() {
    init_test_logger();
    System::builder()
        .stop_on_panic(true)
        .run(|| {
            setup_mock(
                vec!["test1", "test2"],
                "test2",
                true,
                false,
                Box::new(move |msg, _ctx, _client_actor| {
                    match msg {
                        NetworkRequests::Block { block } => {
                            if block.header().height() > 3 {
                                System::current().stop();
                            }
                        }
                        _ => {}
                    };
                    NetworkResponses::NoResponse
                }),
            );
            wait_or_panic(10000);
        })
        .unwrap();
}

/// Runs client that requests syncing headers from peers.
#[test]
fn client_sync_headers() {
    init_test_logger();
    System::builder()
        .stop_on_panic(true)
        .run(|| {
            let peer_info1 = PeerInfo::random();
            let peer_info2 = peer_info1.clone();
            let (client, _) = setup_mock(
                vec!["test"],
                "other",
                false,
                false,
                Box::new(move |msg, _ctx, _client_actor| match msg {
                    NetworkRequests::BlockHeadersRequest { hashes, peer_id } => {
                        assert_eq!(*peer_id, peer_info1.id);
                        assert_eq!(hashes.len(), 1);
                        // TODO: check it requests correct hashes.
                        System::current().stop();
                        NetworkResponses::NoResponse
                    }
                    _ => NetworkResponses::NoResponse,
                }),
            );
            client.do_send(NetworkClientMessages::NetworkInfo(NetworkInfo {
                active_peers: vec![FullPeerInfo {
                    peer_info: peer_info2.clone(),
                    chain_info: PeerChainInfoV2 {
                        genesis_id: Default::default(),
                        height: 5,
                        tracked_shards: vec![],
                        archival: false,
                    },
                    edge_info: EdgeInfo::default(),
                }],
                num_active_peers: 1,
                peer_max_count: 1,
                highest_height_peers: vec![FullPeerInfo {
                    peer_info: peer_info2.clone(),
                    chain_info: PeerChainInfoV2 {
                        genesis_id: Default::default(),
                        height: 5,
                        tracked_shards: vec![],
                        archival: false,
                    },
                    edge_info: EdgeInfo::default(),
                }],
                sent_bytes_per_sec: 0,
                received_bytes_per_sec: 0,
                known_producers: vec![],
                #[cfg(feature = "metric_recorder")]
                metric_recorder: MetricRecorder::default(),
                peer_counter: 0,
            }));
            wait_or_panic(2000);
        })
        .unwrap();
}

fn produce_blocks(client: &mut Client, num: u64) {
    for i in 1..num {
        let b = client.produce_block(i).unwrap().unwrap();
        let (mut accepted_blocks, _) = client.process_block(b, Provenance::PRODUCED);
        let more_accepted_blocks = client.run_catchup(&vec![]).unwrap();
        accepted_blocks.extend(more_accepted_blocks);
        for accepted_block in accepted_blocks {
            client.on_block_accepted(
                accepted_block.hash,
                accepted_block.status,
                accepted_block.provenance,
            );
        }
    }
}

#[test]
fn test_process_invalid_tx() {
    init_test_logger();
    let store = create_test_store();
    let network_adapter = Arc::new(MockNetworkAdapter::default());
    let mut chain_genesis = ChainGenesis::test();
    chain_genesis.transaction_validity_period = 10;
    let mut client = setup_client(
        store,
        vec![vec!["test1"]],
        1,
        1,
        Some("test1"),
        false,
        network_adapter,
        chain_genesis,
    );
    let signer = InMemorySigner::from_seed("test1", KeyType::ED25519, "test1");
    let tx = SignedTransaction::new(
        Signature::empty(KeyType::ED25519),
        Transaction {
            signer_id: "".to_string(),
            public_key: signer.public_key(),
            nonce: 0,
            receiver_id: "".to_string(),
            block_hash: *client.chain.genesis().hash(),
            actions: vec![],
        },
    );
    produce_blocks(&mut client, 12);
    assert_eq!(
        client.process_tx(tx, false, false),
        NetworkClientResponses::InvalidTx(InvalidTxError::Expired)
    );
    let tx2 = SignedTransaction::new(
        Signature::empty(KeyType::ED25519),
        Transaction {
            signer_id: "".to_string(),
            public_key: signer.public_key(),
            nonce: 0,
            receiver_id: "".to_string(),
            block_hash: hash(&[1]),
            actions: vec![],
        },
    );
    assert_eq!(
        client.process_tx(tx2, false, false),
        NetworkClientResponses::InvalidTx(InvalidTxError::Expired)
    );
}

/// If someone produce a block with Utc::now() + 1 min, we should produce a block with valid timestamp
#[test]
fn test_time_attack() {
    init_test_logger();
    let store = create_test_store();
    let network_adapter = Arc::new(MockNetworkAdapter::default());
    let chain_genesis = ChainGenesis::test();
    let mut client = setup_client(
        store,
        vec![vec!["test1"]],
        1,
        1,
        Some("test1"),
        false,
        network_adapter,
        chain_genesis,
    );
    let signer = InMemoryValidatorSigner::from_seed("test1", KeyType::ED25519, "test1");
    let genesis = client.chain.get_block_by_height(0).unwrap();
    let mut b1 = Block::empty_with_height(genesis, 1, &signer);
    b1.mut_header().get_mut().inner_lite.timestamp =
        to_timestamp(b1.header().timestamp() + chrono::Duration::seconds(60));
    b1.mut_header().resign(&signer);

    let _ = client.process_block(b1, Provenance::NONE);

    let b2 = client.produce_block(2).unwrap().unwrap();
    assert!(client.process_block(b2, Provenance::PRODUCED).1.is_ok());
}

// TODO: use real runtime for this test
#[test]
#[ignore]
fn test_invalid_approvals() {
    init_test_logger();
    let store = create_test_store();
    let network_adapter = Arc::new(MockNetworkAdapter::default());
    let chain_genesis = ChainGenesis::test();
    let mut client = setup_client(
        store,
        vec![vec!["test1"]],
        1,
        1,
        Some("test1"),
        false,
        network_adapter,
        chain_genesis,
    );
    let signer = InMemoryValidatorSigner::from_seed("test1", KeyType::ED25519, "test1");
    let genesis = client.chain.get_block_by_height(0).unwrap();
    let mut b1 = Block::empty_with_height(genesis, 1, &signer);
    b1.mut_header().get_mut().inner_rest.approvals = (0..100)
        .map(|i| {
            Some(
                InMemoryValidatorSigner::from_seed(
                    &format!("test{}", i),
                    KeyType::ED25519,
                    &format!("test{}", i),
                )
                .sign_approval(&ApprovalInner::Endorsement(*genesis.hash()), 1),
            )
        })
        .collect();
    b1.mut_header().resign(&signer);

    let (_, tip) = client.process_block(b1, Provenance::NONE);
    match tip {
        Err(e) => match e.kind() {
            ErrorKind::InvalidApprovals => {}
            _ => assert!(false, "wrong error: {}", e),
        },
        _ => assert!(false, "succeeded, tip: {:?}", tip),
    }
}

#[test]
fn test_no_double_sign() {
    let mut env = TestEnv::new(ChainGenesis::test(), 1, 1);
    let _ = env.clients[0].produce_block(1).unwrap().unwrap();
    // Second time producing with the same height should fail.
    assert_eq!(env.clients[0].produce_block(1).unwrap(), None);
}

#[test]
fn test_invalid_gas_price() {
    init_test_logger();
    let store = create_test_store();
    let network_adapter = Arc::new(MockNetworkAdapter::default());
    let mut chain_genesis = ChainGenesis::test();
    chain_genesis.min_gas_price = 100;
    let mut client = setup_client(
        store,
        vec![vec!["test1"]],
        1,
        1,
        Some("test1"),
        false,
        network_adapter,
        chain_genesis,
    );
    let signer = InMemoryValidatorSigner::from_seed("test1", KeyType::ED25519, "test1");
    let genesis = client.chain.get_block_by_height(0).unwrap();
    let mut b1 = Block::empty_with_height(genesis, 1, &signer);
    b1.mut_header().get_mut().inner_rest.gas_price = 0;
    b1.mut_header().resign(&signer);

    let (_, result) = client.process_block(b1, Provenance::NONE);
    match result {
        Err(e) => match e.kind() {
            ErrorKind::InvalidGasPrice => {}
            _ => assert!(false, "wrong error: {}", e),
        },
        _ => assert!(false, "succeeded, tip: {:?}", result),
    }
}

#[test]
fn test_invalid_height_too_large() {
    let mut env = TestEnv::new(ChainGenesis::test(), 1, 1);
    let b1 = env.clients[0].produce_block(1).unwrap().unwrap();
    let _ = env.clients[0].process_block(b1.clone(), Provenance::PRODUCED);
    let signer = InMemoryValidatorSigner::from_seed("test0", KeyType::ED25519, "test0");
    let b2 = Block::empty_with_height(&b1, std::u64::MAX, &signer);
    let (_, res) = env.clients[0].process_block(b2, Provenance::NONE);
    assert!(matches!(res.unwrap_err().kind(), ErrorKind::InvalidBlockHeight(_)));
}

#[test]
fn test_invalid_height_too_old() {
    let mut env = TestEnv::new(ChainGenesis::test(), 1, 1);
    for i in 1..4 {
        env.produce_block(0, i);
    }
    let block = env.clients[0].produce_block(4).unwrap().unwrap();
    for i in 5..30 {
        env.produce_block(0, i);
    }
    let (_, res) = env.clients[0].process_block(block, Provenance::NONE);
    assert!(matches!(res.unwrap_err().kind(), ErrorKind::InvalidBlockHeight(_)));
}

#[test]
fn test_bad_orphan() {
    let mut genesis = ChainGenesis::test();
    genesis.epoch_length = 100;
    let mut env = TestEnv::new(ChainGenesis::test(), 1, 1);
    for i in 1..4 {
        env.produce_block(0, i);
    }
    let block = env.clients[0].produce_block(5).unwrap().unwrap();
    let signer = env.clients[0].validator_signer.as_ref().unwrap().clone();
    {
        // Orphan block with unknown epoch
        let mut block = env.clients[0].produce_block(6).unwrap().unwrap();
        block.mut_header().get_mut().inner_lite.epoch_id = EpochId(CryptoHash(Digest([1; 32])));
        block.mut_header().get_mut().prev_hash = CryptoHash(Digest([1; 32]));
        block.mut_header().resign(&*signer);
        let (_, res) = env.clients[0].process_block(block, Provenance::NONE);
        assert_eq!(res.as_ref().unwrap_err().kind(), ErrorKind::EpochOutOfBounds);
    }
    {
        // Orphan block with invalid signature
        let mut block = env.clients[0].produce_block(7).unwrap().unwrap();
        block.mut_header().get_mut().prev_hash = CryptoHash(Digest([1; 32]));
        block.mut_header().get_mut().init();
        let (_, res) = env.clients[0].process_block(block, Provenance::NONE);
        assert_eq!(res.as_ref().unwrap_err().kind(), ErrorKind::InvalidSignature);
    }
    {
        // Orphan block with a valid header, but garbage in body
        let mut block = env.clients[0].produce_block(8).unwrap().unwrap();
        {
            // Change the chunk in any way, chunk_headers_root won't match
            let body = match &mut block {
                Block::BlockV1(_) => unreachable!(),
                Block::BlockV2(body) => body.as_mut(),
            };
            let chunk = match &mut body.chunks[0] {
                ShardChunkHeader::V1(_) => unreachable!(),
                ShardChunkHeader::V2(chunk) => chunk,
            };
            chunk.inner.outcome_root = CryptoHash(Digest([1; 32]));
            chunk.hash = ShardChunkHeaderV2::compute_hash(&chunk.inner);
        }
        block.mut_header().get_mut().prev_hash = CryptoHash(Digest([3; 32]));
        block.mut_header().resign(&*signer);
        let (_, res) = env.clients[0].process_block(block, Provenance::NONE);
        assert_eq!(res.as_ref().unwrap_err().kind(), ErrorKind::InvalidChunkHeadersRoot);
    }
    {
        // Orphan block with invalid approvals. Allowed for now.
        let mut block = env.clients[0].produce_block(9).unwrap().unwrap();
        let some_signature = Signature::from_parts(KeyType::ED25519, &[1; 64]).unwrap();
        block.mut_header().get_mut().inner_rest.approvals = vec![Some(some_signature)];
        block.mut_header().get_mut().prev_hash = CryptoHash(Digest([3; 32]));
        block.mut_header().resign(&*signer);
        let (_, res) = env.clients[0].process_block(block, Provenance::NONE);

        assert_eq!(res.as_ref().unwrap_err().kind(), ErrorKind::Orphan);
    }
    {
        // Orphan block with no chunk signatures. Allowed for now.
        let mut block = env.clients[0].produce_block(10).unwrap().unwrap();
        let some_signature = Signature::from_parts(KeyType::ED25519, &[1; 64]).unwrap();
        {
            let body = match &mut block {
                Block::BlockV1(_) => unreachable!(),
                Block::BlockV2(body) => body.as_mut(),
            };
            let chunk = match &mut body.chunks[0] {
                ShardChunkHeader::V1(_) => unreachable!(),
                ShardChunkHeader::V2(chunk) => chunk,
            };
            chunk.signature = some_signature;
            chunk.hash = ShardChunkHeaderV2::compute_hash(&chunk.inner);
        }
        block.mut_header().get_mut().prev_hash = CryptoHash(Digest([4; 32]));
        block.mut_header().resign(&*signer);
        let (_, res) = env.clients[0].process_block(block, Provenance::NONE);
        assert_eq!(res.as_ref().unwrap_err().kind(), ErrorKind::Orphan);
    }
    {
        // Orphan block that's too far ahead: 20 * epoch_length
        let mut block = block.clone();
        block.mut_header().get_mut().prev_hash = CryptoHash(Digest([3; 32]));
        block.mut_header().get_mut().inner_lite.height += 2000;
        block.mut_header().resign(&*signer);
        let (_, res) = env.clients[0].process_block(block, Provenance::NONE);
        assert!(matches!(res.as_ref().unwrap_err().kind(), ErrorKind::InvalidBlockHeight(_)));
    }
    let (_, res) = env.clients[0].process_block(block, Provenance::NONE);
    assert!(res.is_ok());
}

#[test]
fn test_bad_chunk_mask() {
    init_test_logger();
    let chain_genesis = ChainGenesis::test();
    let validators = vec!["test0", "test1"];
    let mut clients: Vec<Client> = validators
        .iter()
        .map(|account_id| {
            setup_client(
                create_test_store(),
                vec![validators.clone()],
                1,
                2,
                Some(account_id),
                false,
                Arc::new(MockNetworkAdapter::default()),
                chain_genesis.clone(),
            )
        })
        .collect();
    for height in 1..5 {
        let block_producer = (height % 2) as usize;
        let chunk_producer = ((height + 1) % 2) as usize;

        let (encoded_chunk, merkle_paths, receipts) =
            create_chunk_on_height(&mut clients[chunk_producer], height);
        for client in clients.iter_mut() {
            let mut chain_store =
                ChainStore::new(client.chain.store().owned_store(), chain_genesis.height);
            client
                .shards_mgr
                .distribute_encoded_chunk(
                    encoded_chunk.clone(),
                    merkle_paths.clone(),
                    receipts.clone(),
                    &mut chain_store,
                )
                .unwrap();
        }

        let mut block = clients[block_producer].produce_block(height).unwrap().unwrap();
        {
            let mut chunk_header = encoded_chunk.cloned_header();
            *chunk_header.height_included_mut() = height;
            let mut chunk_headers: Vec<_> = block.chunks().iter().cloned().collect();
            chunk_headers[0] = chunk_header;
            block.set_chunks(chunk_headers.clone());
            block.mut_header().get_mut().inner_rest.chunk_headers_root =
                Block::compute_chunk_headers_root(&chunk_headers).0;
            block.mut_header().get_mut().inner_rest.chunk_tx_root =
                Block::compute_chunk_tx_root(&chunk_headers);
            block.mut_header().get_mut().inner_rest.chunk_receipts_root =
                Block::compute_chunk_receipts_root(&chunk_headers);
            block.mut_header().get_mut().inner_lite.prev_state_root =
                Block::compute_state_root(&chunk_headers);
            block.mut_header().get_mut().inner_rest.chunk_mask = vec![true, false];
            let mess_with_chunk_mask = height == 4;
            if mess_with_chunk_mask {
                block.mut_header().get_mut().inner_rest.chunk_mask = vec![false, true];
            }
            block
                .mut_header()
                .resign(&*clients[block_producer].validator_signer.as_ref().unwrap().clone());
            let (_, res1) = clients[chunk_producer].process_block(block.clone(), Provenance::NONE);
            let (_, res2) = clients[block_producer].process_block(block.clone(), Provenance::NONE);
            assert_eq!(res1.is_err(), mess_with_chunk_mask);
            assert_eq!(res2.is_err(), mess_with_chunk_mask);
        }
    }
}

#[test]
fn test_minimum_gas_price() {
    let min_gas_price = 100;
    let mut chain_genesis = ChainGenesis::test();
    chain_genesis.min_gas_price = min_gas_price;
    chain_genesis.gas_price_adjustment_rate = Rational::new(1, 10);
    let mut env = TestEnv::new(chain_genesis, 1, 1);
    for i in 1..=100 {
        env.produce_block(0, i);
    }
    let block = env.clients[0].chain.get_block_by_height(100).unwrap();
    assert!(block.header().gas_price() >= min_gas_price);
}

fn test_gc_with_epoch_length_common(epoch_length: NumBlocks) {
    let mut genesis = Genesis::test(vec!["test0", "test1"], 1);
    genesis.config.epoch_length = epoch_length;
    let mut chain_genesis = ChainGenesis::test();
    chain_genesis.epoch_length = epoch_length;
    let mut env =
        TestEnv::new_with_runtime(chain_genesis, 1, 1, create_nightshade_runtimes(&genesis, 1));
    let mut blocks = vec![];
    let genesis_block = env.clients[0].chain.get_block_by_height(0).unwrap().clone();
    blocks.push(genesis_block);
    for i in 1..=epoch_length * (NUM_EPOCHS_TO_KEEP_STORE_DATA + 1) {
        let block = env.clients[0].produce_block(i).unwrap().unwrap();
        env.process_block(0, block.clone(), Provenance::PRODUCED);
        assert!(
            env.clients[0].chain.store().fork_tail().unwrap()
                <= env.clients[0].chain.store().tail().unwrap()
        );

        blocks.push(block);
    }
    for i in 0..=epoch_length * (NUM_EPOCHS_TO_KEEP_STORE_DATA + 1) {
        println!("height = {}", i);
        if i < epoch_length {
            let block_hash = *blocks[i as usize].hash();
            assert!(matches!(
                env.clients[0].chain.get_block(&block_hash).unwrap_err().kind(),
                ErrorKind::BlockMissing(missing_block_hash) if missing_block_hash == block_hash
            ));
            assert!(matches!(
                env.clients[0].chain.get_block_by_height(i).unwrap_err().kind(),
                ErrorKind::BlockMissing(missing_block_hash) if missing_block_hash == block_hash
            ));
            assert!(env.clients[0]
                .chain
                .mut_store()
                .get_all_block_hashes_by_height(i as BlockHeight)
                .is_err());
        } else {
            assert!(env.clients[0].chain.get_block(&blocks[i as usize].hash()).is_ok());
            assert!(env.clients[0].chain.get_block_by_height(i).is_ok());
            assert!(env.clients[0]
                .chain
                .mut_store()
                .get_all_block_hashes_by_height(i as BlockHeight)
                .is_ok());
        }
    }
    assert_eq!(env.clients[0].chain.store().chunk_tail().unwrap(), epoch_length - 1);
}

#[test]
fn test_gc_with_epoch_length() {
    for i in 3..20 {
        test_gc_with_epoch_length_common(i);
    }
}

/// When an epoch is very long there should not be anything garbage collected unexpectedly
#[test]
fn test_gc_long_epoch() {
    let epoch_length = 5;
    let mut genesis = Genesis::test(vec!["test0", "test1"], 5);
    genesis.config.epoch_length = epoch_length;
    let mut chain_genesis = ChainGenesis::test();
    chain_genesis.epoch_length = epoch_length;
    let mut env =
        TestEnv::new_with_runtime(chain_genesis, 2, 5, create_nightshade_runtimes(&genesis, 2));
    let num_blocks = 100;
    let mut blocks = vec![];

    for i in 1..=num_blocks {
        if i < epoch_length || i == num_blocks {
            let block_producer = env.clients[0]
                .runtime_adapter
                .get_block_producer(&EpochId(CryptoHash::default()), i)
                .unwrap();
            if block_producer == "test0".to_string() {
                let block = env.clients[0].produce_block(i).unwrap().unwrap();
                env.process_block(0, block.clone(), Provenance::PRODUCED);
                blocks.push(block);
            }
        }
    }
    for block in blocks {
        assert!(env.clients[0].chain.get_block(&block.hash()).is_ok());
        assert!(env.clients[0]
            .chain
            .mut_store()
            .get_all_block_hashes_by_height(block.header().height())
            .is_ok());
    }
}

#[test]
fn test_gc_block_skips() {
    let mut chain_genesis = ChainGenesis::test();
    chain_genesis.epoch_length = 5;
    let mut env = TestEnv::new(chain_genesis.clone(), 1, 1);
    for i in 1..=1000 {
        if i % 2 == 0 {
            env.produce_block(0, i);
        }
    }
    let mut env = TestEnv::new(chain_genesis.clone(), 1, 1);
    for i in 1..=1000 {
        if i % 2 == 1 {
            env.produce_block(0, i);
        }
    }
    // Epoch skips
    let mut env = TestEnv::new(chain_genesis, 1, 1);
    for i in 1..=1000 {
        if i % 9 == 7 {
            env.produce_block(0, i);
        }
    }
}

#[test]
fn test_gc_chunk_tail() {
    let mut chain_genesis = ChainGenesis::test();
    let epoch_length = 100;
    chain_genesis.epoch_length = epoch_length;
    let mut env = TestEnv::new(chain_genesis.clone(), 1, 1);
    let mut chunk_tail = 0;
    for i in (1..10).chain(101..epoch_length * 6) {
        env.produce_block(0, i);
        let cur_chunk_tail = env.clients[0].chain.store().chunk_tail().unwrap();
        assert!(cur_chunk_tail >= chunk_tail);
        chunk_tail = cur_chunk_tail;
    }
}

#[test]
fn test_gc_execution_outcome() {
    let epoch_length = 5;
    let mut genesis = Genesis::test(vec!["test0", "test1"], 1);
    genesis.config.epoch_length = epoch_length;
    let mut chain_genesis = ChainGenesis::test();
    chain_genesis.epoch_length = epoch_length;
    let mut env =
        TestEnv::new_with_runtime(chain_genesis, 1, 1, create_nightshade_runtimes(&genesis, 1));
    let genesis_hash = *env.clients[0].chain.genesis().hash();
    let signer = InMemorySigner::from_seed("test0", KeyType::ED25519, "test0");
    let tx = SignedTransaction::send_money(
        1,
        "test0".to_string(),
        "test1".to_string(),
        &signer,
        100,
        genesis_hash,
    );
    let tx_hash = tx.get_hash();

    env.clients[0].process_tx(tx, false, false);
    for i in 1..epoch_length {
        env.produce_block(0, i);
    }
    assert!(env.clients[0].chain.get_final_transaction_result(&tx_hash).is_ok());

    for i in epoch_length..=epoch_length * 6 + 1 {
        env.produce_block(0, i);
    }
    assert!(env.clients[0].chain.get_final_transaction_result(&tx_hash).is_err());
}

#[cfg(feature = "expensive_tests")]
#[test]
fn test_gc_after_state_sync() {
    let epoch_length = 1024;
    let mut genesis = Genesis::test(vec!["test0", "test1"], 1);
    genesis.config.epoch_length = epoch_length;
    let mut chain_genesis = ChainGenesis::test();
    chain_genesis.epoch_length = epoch_length;
    let mut env =
        TestEnv::new_with_runtime(chain_genesis, 2, 1, create_nightshade_runtimes(&genesis, 2));
    for i in 1..epoch_length * 4 + 2 {
        let block = env.clients[0].produce_block(i).unwrap().unwrap();
        env.process_block(0, block.clone(), Provenance::PRODUCED);
        env.process_block(1, block, Provenance::NONE);
    }
    let sync_height = epoch_length * 4 + 1;
    let sync_block = env.clients[0].chain.get_block_by_height(sync_height).unwrap().clone();
    let sync_hash = *sync_block.hash();
    let prev_block_hash = *sync_block.header().prev_hash();
    // reset cache
    for i in epoch_length * 3 - 1..sync_height - 1 {
        let block_hash = *env.clients[0].chain.get_block_by_height(i).unwrap().hash();
        assert!(env.clients[1].chain.runtime_adapter.get_epoch_start_height(&block_hash).is_ok());
    }
    env.clients[1].chain.reset_data_pre_state_sync(sync_hash).unwrap();
    assert_eq!(env.clients[1].runtime_adapter.get_gc_stop_height(&sync_hash), 0);
    // mimic what we do in possible_targets
    assert!(env.clients[1].runtime_adapter.get_epoch_id_from_prev_block(&prev_block_hash).is_ok());
    let tries = env.clients[1].runtime_adapter.get_tries();
    assert!(env.clients[1].chain.clear_data(tries, 2).is_ok());
}

#[test]
fn test_process_block_after_state_sync() {
    let epoch_length = 1024;
    let mut genesis = Genesis::test(vec!["test0", "test1"], 1);
    genesis.config.epoch_length = epoch_length;
    let mut chain_genesis = ChainGenesis::test();
    chain_genesis.epoch_length = epoch_length;
    let mut env =
        TestEnv::new_with_runtime(chain_genesis, 1, 1, create_nightshade_runtimes(&genesis, 1));
    for i in 1..epoch_length * 4 + 2 {
        env.produce_block(0, i);
    }
    let sync_height = epoch_length * 4 + 1;
    let sync_block = env.clients[0].chain.get_block_by_height(sync_height).unwrap().clone();
    let sync_hash = *sync_block.hash();
    let chunk_extra = env.clients[0].chain.get_chunk_extra(&sync_hash, 0).unwrap().clone();
    let state_part =
        env.clients[0].runtime_adapter.obtain_state_part(0, &chunk_extra.state_root, 0, 1).unwrap();
    // reset cache
    for i in epoch_length * 3 - 1..sync_height - 1 {
        let block_hash = *env.clients[0].chain.get_block_by_height(i).unwrap().hash();
        assert!(env.clients[0].chain.runtime_adapter.get_epoch_start_height(&block_hash).is_ok());
    }
    env.clients[0].chain.reset_data_pre_state_sync(sync_hash).unwrap();
    env.clients[0]
        .runtime_adapter
        .confirm_state(0, &chunk_extra.state_root, &vec![state_part])
        .unwrap();
    let block = env.clients[0].produce_block(sync_height + 1).unwrap().unwrap();
    let (_, res) = env.clients[0].process_block(block, Provenance::PRODUCED);
    assert!(res.is_ok());
}

#[test]
fn test_gc_fork_tail() {
    let epoch_length = 101;
    let mut genesis = Genesis::test(vec!["test0", "test1"], 1);
    genesis.config.epoch_length = epoch_length;
    let mut chain_genesis = ChainGenesis::test();
    chain_genesis.epoch_length = epoch_length;
    let mut env = TestEnv::new_with_runtime(
        chain_genesis.clone(),
        2,
        1,
        create_nightshade_runtimes(&genesis, 2),
    );
    let b1 = env.clients[0].produce_block(1).unwrap().unwrap();
    for i in 0..2 {
        env.process_block(i, b1.clone(), Provenance::NONE);
    }
    // create 100 forks
    for i in 2..102 {
        let block = env.clients[0].produce_block(i).unwrap().unwrap();
        env.process_block(1, block, Provenance::NONE);
    }
    for i in 102..epoch_length * NUM_EPOCHS_TO_KEEP_STORE_DATA + 5 {
        let block = env.clients[0].produce_block(i).unwrap().unwrap();
        for j in 0..2 {
            env.process_block(j, block.clone(), Provenance::NONE);
        }
    }
    let head = env.clients[1].chain.head().unwrap();
    assert!(
        env.clients[1].runtime_adapter.get_gc_stop_height(&head.last_block_hash) > epoch_length
    );
    assert_eq!(env.clients[1].chain.store().fork_tail().unwrap(), 3);
}

#[test]
fn test_tx_forwarding() {
    let mut chain_genesis = ChainGenesis::test();
    chain_genesis.epoch_length = 100;
    let mut env = TestEnv::new(chain_genesis, 50, 50);
    let genesis_block = env.clients[0].chain.get_block_by_height(0).unwrap();
    let genesis_hash = *genesis_block.hash();
    // forward to 2 chunk producers
    env.clients[0].process_tx(SignedTransaction::empty(genesis_hash), false, false);
    assert_eq!(env.network_adapters[0].requests.read().unwrap().len(), 4);
}

#[test]
fn test_tx_forwarding_no_double_forwarding() {
    let mut chain_genesis = ChainGenesis::test();
    chain_genesis.epoch_length = 100;
    let mut env = TestEnv::new(chain_genesis, 50, 50);
    let genesis_block = env.clients[0].chain.get_block_by_height(0).unwrap();
    let genesis_hash = *genesis_block.hash();
    env.clients[0].process_tx(SignedTransaction::empty(genesis_hash), true, false);
    assert!(env.network_adapters[0].requests.read().unwrap().is_empty());
}

#[test]
fn test_tx_forward_around_epoch_boundary() {
    let epoch_length = 4;
    let mut genesis = Genesis::test(vec!["test0", "test1"], 1);
    genesis.config.num_block_producer_seats = 2;
    genesis.config.num_block_producer_seats_per_shard = vec![2];
    genesis.config.epoch_length = epoch_length;
    let mut chain_genesis = ChainGenesis::test();
    chain_genesis.epoch_length = epoch_length;
    chain_genesis.gas_limit = genesis.config.gas_limit;
    let mut env =
        TestEnv::new_with_runtime(chain_genesis, 3, 2, create_nightshade_runtimes(&genesis, 3));
    let genesis_hash = *env.clients[0].chain.genesis().hash();
    let signer = InMemorySigner::from_seed("test1", KeyType::ED25519, "test1");
    let tx = SignedTransaction::stake(
        1,
        "test1".to_string(),
        &signer,
        TESTING_INIT_STAKE,
        signer.public_key.clone(),
        genesis_hash,
    );
    env.clients[0].process_tx(tx, false, false);

    for i in 1..epoch_length * 2 {
        let block = env.clients[0].produce_block(i).unwrap().unwrap();
        for j in 0..3 {
            if j != 1 {
                let provenance = if j == 0 { Provenance::PRODUCED } else { Provenance::NONE };
                env.process_block(j, block.clone(), provenance);
            }
        }
    }
    let tx = SignedTransaction::send_money(
        1,
        "test1".to_string(),
        "test0".to_string(),
        &signer,
        1,
        genesis_hash,
    );
    env.clients[2].process_tx(tx, false, false);
    let mut accounts_to_forward = HashSet::new();
    for request in env.network_adapters[2].requests.read().unwrap().iter() {
        if let NetworkRequests::ForwardTx(account_id, _) = request {
            accounts_to_forward.insert(account_id.clone());
        }
    }
    assert_eq!(
        accounts_to_forward,
        HashSet::from_iter(vec!["test0".to_string(), "test1".to_string()])
    );
}

/// Blocks that have already been gc'ed should not be accepted again.
#[test]
fn test_not_resync_old_blocks() {
    let mut genesis = Genesis::test(vec!["test0", "test1"], 1);
    let epoch_length = 5;
    genesis.config.epoch_length = epoch_length;
    let mut chain_genesis = ChainGenesis::test();
    chain_genesis.epoch_length = epoch_length;
    let mut env =
        TestEnv::new_with_runtime(chain_genesis, 1, 1, create_nightshade_runtimes(&genesis, 1));
    let mut blocks = vec![];
    for i in 1..=epoch_length * (NUM_EPOCHS_TO_KEEP_STORE_DATA + 1) {
        let block = env.clients[0].produce_block(i).unwrap().unwrap();
        env.process_block(0, block.clone(), Provenance::PRODUCED);
        blocks.push(block);
    }
    for i in 2..epoch_length {
        let block = blocks[i as usize - 1].clone();
        assert!(env.clients[0].chain.get_block(&block.hash()).is_err());
        let (_, res) = env.clients[0].process_block(block, Provenance::NONE);
        assert!(matches!(res, Err(x) if matches!(x.kind(), ErrorKind::Orphan)));
        assert_eq!(env.clients[0].chain.orphans_len(), 0);
    }
}

#[test]
fn test_gc_tail_update() {
    let mut genesis = Genesis::test(vec!["test0", "test1"], 1);
    let epoch_length = 2;
    genesis.config.epoch_length = epoch_length;
    let mut chain_genesis = ChainGenesis::test();
    chain_genesis.epoch_length = epoch_length;
    let mut env =
        TestEnv::new_with_runtime(chain_genesis, 2, 1, create_nightshade_runtimes(&genesis, 2));
    let mut blocks = vec![];
    for i in 1..=epoch_length * (NUM_EPOCHS_TO_KEEP_STORE_DATA + 1) {
        let block = env.clients[0].produce_block(i).unwrap().unwrap();
        env.process_block(0, block.clone(), Provenance::PRODUCED);
        blocks.push(block);
    }
    let headers = blocks.iter().map(|b| b.header().clone()).collect::<Vec<_>>();
    env.clients[1].sync_block_headers(headers).unwrap();
    // simulate save sync hash block
    let prev_sync_block = blocks[blocks.len() - 3].clone();
    let sync_block = blocks[blocks.len() - 2].clone();
    env.clients[1].chain.reset_data_pre_state_sync(*sync_block.hash()).unwrap();
    let mut store_update = env.clients[1].chain.mut_store().store_update();
    store_update.save_block(prev_sync_block.clone());
    store_update.inc_block_refcount(&prev_sync_block.hash()).unwrap();
    store_update.save_block(sync_block.clone());
    store_update.commit().unwrap();
    env.clients[1]
        .chain
        .reset_heads_post_state_sync(&None, *sync_block.hash(), |_| {}, |_| {}, |_| {})
        .unwrap();
    env.process_block(1, blocks.pop().unwrap(), Provenance::NONE);
    assert_eq!(env.clients[1].chain.store().tail().unwrap(), prev_sync_block.header().height());
}

/// Test that transaction does not become invalid when there is some gas price change.
#[test]
fn test_gas_price_change() {
    init_test_logger();
    let mut genesis = Genesis::test(vec!["test0", "test1"], 1);
    let target_num_tokens_left = NEAR_BASE / 10 + 1;
    let send_money_total_gas = genesis
        .config
        .runtime_config
        .transaction_costs
        .action_creation_config
        .transfer_cost
        .send_fee(false)
        + genesis
            .config
            .runtime_config
            .transaction_costs
            .action_receipt_creation_config
            .send_fee(false)
        + genesis
            .config
            .runtime_config
            .transaction_costs
            .action_creation_config
            .transfer_cost
            .exec_fee()
        + genesis.config.runtime_config.transaction_costs.action_receipt_creation_config.exec_fee();
    let min_gas_price = target_num_tokens_left / send_money_total_gas as u128;
    let gas_limit = 1000000000000;
    let gas_price_adjustment_rate = Rational::new(1, 10);

    genesis.config.min_gas_price = min_gas_price;
    genesis.config.gas_limit = gas_limit;
    genesis.config.gas_price_adjustment_rate = gas_price_adjustment_rate;
    genesis.config.runtime_config.storage_amount_per_byte = 0;
    let chain_genesis = ChainGenesis::from(&genesis);
    let mut env =
        TestEnv::new_with_runtime(chain_genesis, 1, 1, create_nightshade_runtimes(&genesis, 1));
    let genesis_block = env.clients[0].chain.get_block_by_height(0).unwrap();
    let genesis_hash = *genesis_block.hash();
    let signer = InMemorySigner::from_seed("test1", KeyType::ED25519, "test1");
    let tx = SignedTransaction::send_money(
        1,
        "test1".to_string(),
        "test0".to_string(),
        &signer,
        TESTING_INIT_BALANCE
            - target_num_tokens_left
            - send_money_total_gas as u128 * min_gas_price,
        genesis_hash,
    );
    env.clients[0].process_tx(tx, false, false);
    env.produce_block(0, 1);
    let tx = SignedTransaction::send_money(
        2,
        "test1".to_string(),
        "test0".to_string(),
        &signer,
        1,
        genesis_hash,
    );
    env.clients[0].process_tx(tx, false, false);
    for i in 2..=4 {
        env.produce_block(0, i);
    }
}

#[test]
fn test_gas_price_overflow() {
    let mut genesis = Genesis::test(vec!["test0", "test1"], 1);
    let min_gas_price = 1000000;
    let max_gas_price = 10_u128.pow(20);
    let gas_limit = 450000000000;
    let gas_price_adjustment_rate = Rational::from_integer(1);
    genesis.config.min_gas_price = min_gas_price;
    genesis.config.gas_limit = gas_limit;
    genesis.config.gas_price_adjustment_rate = gas_price_adjustment_rate;
    genesis.config.transaction_validity_period = 100000;
    genesis.config.epoch_length = 43200;
    genesis.config.max_gas_price = max_gas_price;

    let chain_genesis = ChainGenesis::from(&genesis);
    let mut env =
        TestEnv::new_with_runtime(chain_genesis, 1, 1, create_nightshade_runtimes(&genesis, 1));
    let genesis_block = env.clients[0].chain.get_block_by_height(0).unwrap();
    let genesis_hash = *genesis_block.hash();
    let signer = InMemorySigner::from_seed("test1", KeyType::ED25519, "test1");
    for i in 1..100 {
        let tx = SignedTransaction::send_money(
            i,
            "test1".to_string(),
            "test0".to_string(),
            &signer,
            1,
            genesis_hash,
        );
        env.clients[0].process_tx(tx, false, false);
        let block = env.clients[0].produce_block(i).unwrap().unwrap();
        assert!(block.header().gas_price() <= max_gas_price);
        env.process_block(0, block, Provenance::PRODUCED);
    }
}

#[test]
fn test_invalid_block_root() {
    let mut env = TestEnv::new(ChainGenesis::test(), 1, 1);
    let mut b1 = env.clients[0].produce_block(1).unwrap().unwrap();
    let signer = InMemoryValidatorSigner::from_seed("test0", KeyType::ED25519, "test0");
    b1.mut_header().get_mut().inner_lite.block_merkle_root = CryptoHash::default();
    b1.mut_header().resign(&signer);
    let (_, tip) = env.clients[0].process_block(b1, Provenance::NONE);
    match tip {
        Err(e) => match e.kind() {
            ErrorKind::InvalidBlockMerkleRoot => {}
            _ => assert!(false, "wrong error: {}", e),
        },
        _ => assert!(false, "succeeded, tip: {:?}", tip),
    }
}

#[test]
fn test_incorrect_validator_key_produce_block() {
    let genesis = Genesis::test(vec!["test0", "test1"], 2);
    let chain_genesis = ChainGenesis::from(&genesis);
    let runtime_adapter: Arc<dyn RuntimeAdapter> = Arc::new(neard::NightshadeRuntime::new(
        Path::new("."),
        create_test_store(),
        &genesis,
        vec![],
        vec![],
    ));
    let signer = Arc::new(InMemoryValidatorSigner::from_seed("test0", KeyType::ED25519, "seed"));
    let mut config = ClientConfig::test(true, 10, 20, 2, false);
    config.epoch_length = chain_genesis.epoch_length;
    let mut client = Client::new(
        config,
        chain_genesis,
        runtime_adapter,
        Arc::new(MockNetworkAdapter::default()),
        Some(signer),
        false,
    )
    .unwrap();
    let res = client.produce_block(1);
    assert!(matches!(res, Ok(None)));
}

fn test_block_merkle_proof_with_len(n: NumBlocks) {
    let mut env = TestEnv::new(ChainGenesis::test(), 1, 1);
    let genesis_block = env.clients[0].chain.get_block_by_height(0).unwrap().clone();
    let mut blocks = vec![genesis_block.clone()];
    for i in 1..n {
        let block = env.clients[0].produce_block(i).unwrap().unwrap();
        blocks.push(block.clone());
        env.process_block(0, block, Provenance::PRODUCED);
    }
    let head = blocks.pop().unwrap();
    let root = head.header().block_merkle_root();
    for block in blocks {
        let proof = env.clients[0].chain.get_block_proof(&block.hash(), &head.hash()).unwrap();
        assert!(verify_hash(*root, &proof, *block.hash()));
    }
}

#[test]
fn test_block_merkle_proof() {
    for i in 0..50 {
        test_block_merkle_proof_with_len(i);
    }
}

#[test]
fn test_block_merkle_proof_same_hash() {
    let mut env = TestEnv::new(ChainGenesis::test(), 1, 1);
    let genesis_block = env.clients[0].chain.get_block_by_height(0).unwrap().clone();
    let proof =
        env.clients[0].chain.get_block_proof(&genesis_block.hash(), &genesis_block.hash()).unwrap();
    assert!(proof.is_empty());
}

#[test]
fn test_data_reset_before_state_sync() {
    let mut genesis = Genesis::test(vec!["test0"], 1);
    let epoch_length = 5;
    genesis.config.epoch_length = epoch_length;
    let mut env = TestEnv::new_with_runtime(
        ChainGenesis::test(),
        1,
        1,
        create_nightshade_runtimes(&genesis, 1),
    );
    let signer = InMemorySigner::from_seed("test0", KeyType::ED25519, "test0");
    let genesis_block = env.clients[0].chain.get_block_by_height(0).unwrap();
    let genesis_hash = *genesis_block.hash();
    let tx = SignedTransaction::create_account(
        1,
        "test0".to_string(),
        "test_account".to_string(),
        NEAR_BASE,
        signer.public_key(),
        &signer,
        genesis_hash,
    );
    env.clients[0].process_tx(tx, false, false);
    for i in 1..5 {
        env.produce_block(0, i);
    }
    // check that the new account exists
    let head = env.clients[0].chain.head().unwrap();
    let head_block = env.clients[0].chain.get_block(&head.last_block_hash).unwrap().clone();
    let response = env.clients[0]
        .runtime_adapter
        .query(
            0,
            &head_block.chunks()[0].prev_state_root(),
            head.height,
            0,
            &head.prev_block_hash,
            &head.last_block_hash,
            head_block.header().epoch_id(),
            &QueryRequest::ViewAccount { account_id: "test_account".to_string() },
        )
        .unwrap();
    assert!(matches!(response.kind, QueryResponseKind::ViewAccount(_)));
    env.clients[0].chain.reset_data_pre_state_sync(*head_block.hash()).unwrap();
    // account should not exist after clearing state
    let response = env.clients[0].runtime_adapter.query(
        0,
        &head_block.chunks()[0].prev_state_root(),
        head.height,
        0,
        &head.prev_block_hash,
        &head.last_block_hash,
        head_block.header().epoch_id(),
        &QueryRequest::ViewAccount { account_id: "test_account".to_string() },
    );
    // TODO(#3742): ViewClient still has data in cache by current design.
    assert!(response.is_ok());
}

#[test]
fn test_sync_hash_validity() {
    let epoch_length = 5;
    let mut genesis = Genesis::test(vec!["test0", "test1"], 1);
    genesis.config.epoch_length = epoch_length;
    let mut chain_genesis = ChainGenesis::test();
    chain_genesis.epoch_length = epoch_length;
    let mut env =
        TestEnv::new_with_runtime(chain_genesis, 1, 1, create_nightshade_runtimes(&genesis, 1));
    for i in 1..19 {
        env.produce_block(0, i);
    }
    for i in 0..19 {
        let block_hash = env.clients[0].chain.get_header_by_height(i).unwrap().hash().clone();
        let res = env.clients[0].chain.check_sync_hash_validity(&block_hash);
        println!("height {:?} -> {:?}", i, res);
        if i == 11 || i == 16 {
            assert!(res.unwrap())
        } else {
            assert!(!res.unwrap())
        }
    }
    let bad_hash = CryptoHash::try_from("7tkzFg8RHBmMw1ncRJZCCZAizgq4rwCftTKYLce8RU8t").unwrap();
    let res = env.clients[0].chain.check_sync_hash_validity(&bad_hash);
    println!("bad hash -> {:?}", res.is_ok());
    match res {
        Ok(_) => assert!(false),
        Err(e) => match e.kind() {
            ErrorKind::DBNotFoundErr(_) => { /* the only expected error */ }
            _ => assert!(false),
        },
    }
}

/// Only process one block per height
#[test]
fn test_not_process_height_twice() {
    let mut env = TestEnv::new(ChainGenesis::test(), 1, 1);
    let block = env.clients[0].produce_block(1).unwrap().unwrap();
    let mut invalid_block = block.clone();
    env.process_block(0, block, Provenance::PRODUCED);
    let validator_signer = InMemoryValidatorSigner::from_seed("test0", KeyType::ED25519, "test0");
    invalid_block.mut_header().get_mut().inner_rest.validator_proposals = vec![ValidatorStake {
        account_id: "test1".to_string(),
        public_key: PublicKey::empty(KeyType::ED25519),
        stake: 0,
    }];
    invalid_block.mut_header().resign(&validator_signer);
    let (accepted_blocks, res) = env.clients[0].process_block(invalid_block, Provenance::NONE);
    assert!(accepted_blocks.is_empty());
    assert!(matches!(res, Ok(None)));
}

#[test]
fn test_block_height_processed_orphan() {
    let mut env = TestEnv::new(ChainGenesis::test(), 1, 1);
    let block = env.clients[0].produce_block(1).unwrap().unwrap();
    let mut orphan_block = block.clone();
    let validator_signer = InMemoryValidatorSigner::from_seed("test0", KeyType::ED25519, "test0");
    orphan_block.mut_header().get_mut().prev_hash = hash(&[1]);
    orphan_block.mut_header().resign(&validator_signer);
    let block_height = orphan_block.header().height();
    let (_, tip) = env.clients[0].process_block(orphan_block, Provenance::NONE);
    assert!(matches!(tip.unwrap_err().kind(), ErrorKind::Orphan));
    assert!(env.clients[0].chain.mut_store().is_height_processed(block_height).unwrap());
}

#[test]
fn test_validate_chunk_extra() {
    let epoch_length = 5;
    let mut genesis = Genesis::test(vec!["test0", "test1"], 1);
    genesis.config.epoch_length = epoch_length;
    let mut env = TestEnv::new_with_runtime(
        ChainGenesis::test(),
        1,
        1,
        create_nightshade_runtimes(&genesis, 1),
    );
    let genesis_block = env.clients[0].chain.get_block_by_height(0).unwrap().clone();
    let genesis_height = genesis_block.header().height();

    let signer = InMemorySigner::from_seed("test0", KeyType::ED25519, "test0");
    let tx = SignedTransaction::from_actions(
        1,
        "test0".to_string(),
        "test0".to_string(),
        &signer,
        vec![Action::DeployContract(DeployContractAction {
            code: include_bytes!("../../../runtime/near-vm-runner/tests/res/test_contract_rs.wasm")
                .to_vec(),
        })],
        *genesis_block.hash(),
    );
    env.clients[0].process_tx(tx, false, false);
    let mut last_block = genesis_block;
    for i in 1..3 {
        last_block = env.clients[0].produce_block(i).unwrap().unwrap();
        env.process_block(0, last_block.clone(), Provenance::PRODUCED);
    }

    // Construct a chunk that such when the receipts generated by this chunk are included
    // in blocks of different heights, the state transitions are different.
    let function_call_tx = SignedTransaction::from_actions(
        2,
        "test0".to_string(),
        "test0".to_string(),
        &signer,
        vec![Action::FunctionCall(FunctionCallAction {
            method_name: "write_block_height".to_string(),
            args: vec![],
            gas: 100000000000000,
            deposit: 0,
        })],
        *last_block.hash(),
    );
    env.clients[0].process_tx(function_call_tx, false, false);
    for i in 3..5 {
        last_block = env.clients[0].produce_block(i).unwrap().unwrap();
        if i == 3 {
            env.process_block(0, last_block.clone(), Provenance::PRODUCED);
        } else {
            let (_, res) = env.clients[0].process_block(last_block.clone(), Provenance::NONE);
            assert!(matches!(res, Ok(Some(_))));
        }
    }

    // Construct two blocks that contain the same chunk and make the chunk unavailable.
    let validator_signer = InMemoryValidatorSigner::from_seed("test0", KeyType::ED25519, "test0");
    let next_height = last_block.header().height() + 1;
    let (encoded_chunk, merkle_paths, receipts) =
        create_chunk_on_height(&mut env.clients[0], next_height);
    let mut block1 = env.clients[0].produce_block(next_height).unwrap().unwrap();
    let mut block2 = env.clients[0].produce_block(next_height + 1).unwrap().unwrap();

    // Process two blocks on two different forks that contain the same chunk.
    for (i, block) in vec![&mut block1, &mut block2].into_iter().enumerate() {
        let mut chunk_header = encoded_chunk.cloned_header();
        *chunk_header.height_included_mut() = i as BlockHeight + next_height;
        let chunk_headers = vec![chunk_header];
        block.set_chunks(chunk_headers.clone());
        block.mut_header().get_mut().inner_rest.chunk_headers_root =
            Block::compute_chunk_headers_root(&chunk_headers).0;
        block.mut_header().get_mut().inner_rest.chunk_tx_root =
            Block::compute_chunk_tx_root(&chunk_headers);
        block.mut_header().get_mut().inner_rest.chunk_receipts_root =
            Block::compute_chunk_receipts_root(&chunk_headers);
        block.mut_header().get_mut().inner_lite.prev_state_root =
            Block::compute_state_root(&chunk_headers);
        block.mut_header().get_mut().inner_rest.chunk_mask = vec![true];
        block.mut_header().resign(&validator_signer);
        let (_, res) = env.clients[0].process_block(block.clone(), Provenance::NONE);
        assert!(matches!(res.unwrap_err().kind(), near_chain::ErrorKind::ChunksMissing(_)));
    }

    // Process the previously unavailable chunk. This causes two blocks to be accepted.
    let mut chain_store =
        ChainStore::new(env.clients[0].chain.store().owned_store(), genesis_height);
    let chunk_header = encoded_chunk.cloned_header();
    env.clients[0]
        .shards_mgr
        .distribute_encoded_chunk(encoded_chunk, merkle_paths, receipts, &mut chain_store)
        .unwrap();
    env.clients[0].chain.blocks_with_missing_chunks.accept_chunk(&chunk_header.chunk_hash());
    let accepted_blocks = env.clients[0].process_blocks_with_missing_chunks(PROTOCOL_VERSION);
    assert_eq!(accepted_blocks.len(), 2);
    for (i, accepted_block) in accepted_blocks.into_iter().enumerate() {
        if i == 0 {
            assert_eq!(&accepted_block.hash, block1.hash());
            env.clients[0].on_block_accepted(
                accepted_block.hash,
                accepted_block.status,
                accepted_block.provenance,
            );
        }
    }

    // About to produce a block on top of block1. Validate that this chunk is legit.
    let chunks = env.clients[0].shards_mgr.prepare_chunks(block1.hash());
    let chunk_extra = env.clients[0].chain.get_chunk_extra(block1.hash(), 0).unwrap().clone();
    assert!(validate_chunk_with_chunk_extra(
        &mut chain_store,
        &*env.clients[0].runtime_adapter,
        block1.hash(),
        &chunk_extra,
        &block1.chunks()[0],
        &chunks.get(&0).cloned().unwrap(),
    )
    .is_ok());
}

/// Change protocol version back and forth and make sure that we do not produce invalid blocks
/// TODO (#3759): re-enable the test when we have the ability to mutate `PROTOCOL_VERSION`
#[test]
#[ignore]
fn test_gas_price_change_no_chunk() {
    let epoch_length = 5;
    let min_gas_price = 5000;
    let mut genesis = Genesis::test(vec!["test0", "test1"], 1);
    let genesis_protocol_version = PROTOCOL_VERSION - 1;
    genesis.config.epoch_length = epoch_length;
    genesis.config.protocol_version = genesis_protocol_version;
    genesis.config.min_gas_price = min_gas_price;
    let chain_genesis = ChainGenesis::from(&genesis);
    let mut env =
        TestEnv::new_with_runtime(chain_genesis, 1, 1, create_nightshade_runtimes(&genesis, 1));
    let validator_signer = InMemoryValidatorSigner::from_seed("test0", KeyType::ED25519, "test0");
    for i in 1..=20 {
        let mut block = env.clients[0].produce_block(i).unwrap().unwrap();
        if i <= 5 || (i > 10 && i <= 15) {
            block.mut_header().get_mut().inner_rest.latest_protocol_version =
                genesis_protocol_version;
            block.mut_header().resign(&validator_signer);
        }
        env.process_block(0, block, Provenance::NONE);
    }
    env.clients[0].produce_block(21).unwrap().unwrap();
    let block = env.clients[0].produce_block(22).unwrap().unwrap();
    let (_, res) = env.clients[0].process_block(block, Provenance::NONE);
    assert!(res.is_ok());
}

#[test]
fn test_catchup_gas_price_change() {
    init_test_logger();
    let epoch_length = 5;
    let min_gas_price = 10000;
    let mut genesis = Genesis::test(vec!["test0", "test1"], 1);
    genesis.config.epoch_length = epoch_length;
    genesis.config.min_gas_price = min_gas_price;
    genesis.config.gas_limit = 1000000000000;
    let chain_genesis = ChainGenesis::from(&genesis);
    let mut env =
        TestEnv::new_with_runtime(chain_genesis, 2, 1, create_nightshade_runtimes(&genesis, 2));
    let genesis_block = env.clients[0].chain.get_block_by_height(0).unwrap().clone();
    let mut blocks = vec![];
    for i in 1..3 {
        let block = env.clients[0].produce_block(i).unwrap().unwrap();
        blocks.push(block.clone());
        env.process_block(0, block.clone(), Provenance::PRODUCED);
        env.process_block(1, block, Provenance::NONE);
    }
    let signer = InMemorySigner::from_seed("test0", KeyType::ED25519, "test0");
    for i in 0..3 {
        let tx = SignedTransaction::send_money(
            i + 1,
            "test0".to_string(),
            "test1".to_string(),
            &signer,
            1,
            *genesis_block.hash(),
        );
        env.clients[0].process_tx(tx, false, false);
    }
    for i in 3..=6 {
        let block = env.clients[0].produce_block(i).unwrap().unwrap();
        blocks.push(block.clone());
        env.process_block(0, block.clone(), Provenance::PRODUCED);
        env.process_block(1, block, Provenance::NONE);
    }

    assert_ne!(blocks[3].header().gas_price(), blocks[4].header().gas_price());
    assert!(env.clients[1].chain.get_chunk_extra(blocks[4].hash(), 0).is_err());

    // Simulate state sync
    let sync_hash = *blocks[5].hash();
    assert!(env.clients[0].chain.check_sync_hash_validity(&sync_hash).unwrap());
    let state_sync_header = env.clients[0].chain.get_state_response_header(0, sync_hash).unwrap();
    let state_root = match &state_sync_header {
        ShardStateSyncResponseHeader::V1(header) => header.chunk.header.inner.prev_state_root,
        ShardStateSyncResponseHeader::V2(header) => {
            header.chunk.cloned_header().take_inner().prev_state_root
        }
    };
    //let state_root = state_sync_header.chunk.header.inner.prev_state_root;
    let state_root_node =
        env.clients[0].runtime_adapter.get_state_root_node(0, &state_root).unwrap();
    let num_parts = get_num_state_parts(state_root_node.memory_usage);
    let state_sync_parts = (0..num_parts)
        .map(|i| env.clients[0].chain.get_state_response_part(0, i, sync_hash).unwrap())
        .collect::<Vec<_>>();

    env.clients[1].chain.set_state_header(0, sync_hash, state_sync_header).unwrap();
    for i in 0..num_parts {
        env.clients[1]
            .chain
            .set_state_part(0, sync_hash, i, num_parts, &state_sync_parts[i as usize])
            .unwrap();
    }
    env.clients[1].chain.set_state_finalize(0, sync_hash, num_parts).unwrap();
    let chunk_extra_after_sync =
        env.clients[1].chain.get_chunk_extra(blocks[4].hash(), 0).unwrap().clone();
    let expected_chunk_extra =
        env.clients[0].chain.get_chunk_extra(blocks[4].hash(), 0).unwrap().clone();
    // The chunk extra of the prev block of sync block should be the same as the node that it is syncing from
    assert_eq!(chunk_extra_after_sync, expected_chunk_extra);
}

#[test]
fn test_block_execution_outcomes() {
    let epoch_length = 5;
    let min_gas_price = 10000;
    let mut genesis = Genesis::test(vec!["test0", "test1"], 1);
    genesis.config.epoch_length = epoch_length;
    genesis.config.min_gas_price = min_gas_price;
    genesis.config.gas_limit = 1000000000000;
    let chain_genesis = ChainGenesis::from(&genesis);
    let mut env =
        TestEnv::new_with_runtime(chain_genesis, 1, 1, create_nightshade_runtimes(&genesis, 1));
    let genesis_block = env.clients[0].chain.get_block_by_height(0).unwrap().clone();
    let signer = InMemorySigner::from_seed("test0", KeyType::ED25519, "test0");
    let mut tx_hashes = vec![];
    for i in 0..3 {
        // send transaction to the same account to generate local receipts
        let tx = SignedTransaction::send_money(
            i + 1,
            "test0".to_string(),
            "test0".to_string(),
            &signer,
            1,
            *genesis_block.hash(),
        );
        tx_hashes.push(tx.get_hash());
        env.clients[0].process_tx(tx, false, false);
    }
    for i in 1..4 {
        env.produce_block(0, i);
    }

    let mut expected_outcome_ids = HashSet::new();
    let mut delayed_receipt_id = vec![];
    // Due to gas limit, the first two transaactions will create local receipts and they get executed
    // in the same block. The last local receipt will become delayed receipt
    for (i, id) in tx_hashes.into_iter().enumerate() {
        let execution_outcome = env.clients[0].chain.get_execution_outcome(&id).unwrap();
        assert_eq!(execution_outcome.outcome_with_id.outcome.receipt_ids.len(), 1);
        expected_outcome_ids.insert(id);
        if i < 2 {
            expected_outcome_ids
                .insert(execution_outcome.outcome_with_id.outcome.receipt_ids[0].clone());
        } else {
            delayed_receipt_id
                .push(execution_outcome.outcome_with_id.outcome.receipt_ids[0].clone())
        }
    }
    let block = env.clients[0].chain.get_block_by_height(2).unwrap().clone();
    let chunk = env.clients[0].chain.get_chunk(&block.chunks()[0].chunk_hash()).unwrap().clone();
    assert_eq!(chunk.transactions().len(), 3);
    let execution_outcomes_from_block = env.clients[0]
        .chain
        .get_block_execution_outcomes(block.hash())
        .unwrap()
        .remove(&0)
        .unwrap();
    assert_eq!(execution_outcomes_from_block.len(), 5);
    assert_eq!(
        execution_outcomes_from_block
            .into_iter()
            .map(|execution_outcome| execution_outcome.outcome_with_id.id)
            .collect::<HashSet<_>>(),
        expected_outcome_ids
    );

    // Make sure the chunk outcomes contain the outcome from the delayed receipt.
    let next_block = env.clients[0].chain.get_block_by_height(3).unwrap().clone();
    let next_chunk =
        env.clients[0].chain.get_chunk(&next_block.chunks()[0].chunk_hash()).unwrap().clone();
    assert!(next_chunk.transactions().is_empty());
    assert!(next_chunk.receipts().is_empty());
    let execution_outcomes_from_block = env.clients[0]
        .chain
        .get_block_execution_outcomes(next_block.hash())
        .unwrap()
        .remove(&0)
        .unwrap();
    assert_eq!(execution_outcomes_from_block.len(), 1);
    assert!(execution_outcomes_from_block[0].outcome_with_id.id == delayed_receipt_id[0]);
}

#[test]
fn test_epoch_protocol_version_change() {
    init_test_logger();
    let epoch_length = 5;
    let mut genesis = Genesis::test(vec!["test0", "test1"], 2);
    genesis.config.epoch_length = epoch_length;
    genesis.config.protocol_version = PROTOCOL_VERSION;
    let genesis_height = genesis.config.genesis_height;
    let chain_genesis = ChainGenesis::from(&genesis);
    let mut env =
        TestEnv::new_with_runtime(chain_genesis, 2, 2, create_nightshade_runtimes(&genesis, 2));
    for i in 1..=16 {
        let head = env.clients[0].chain.head().unwrap();
        let epoch_id = env.clients[0]
            .runtime_adapter
            .get_epoch_id_from_prev_block(&head.last_block_hash)
            .unwrap();
        let block_producer =
            env.clients[0].runtime_adapter.get_block_producer(&epoch_id, i).unwrap();
        let index = if block_producer == "test0".to_string() { 0 } else { 1 };
        let (encoded_chunk, merkle_paths, receipts) =
            create_chunk_on_height(&mut env.clients[index], i);

        for j in 0..2 {
            let mut chain_store =
                ChainStore::new(env.clients[j].chain.store().owned_store(), genesis_height);
            env.clients[j]
                .shards_mgr
                .distribute_encoded_chunk(
                    encoded_chunk.clone(),
                    merkle_paths.clone(),
                    receipts.clone(),
                    &mut chain_store,
                )
                .unwrap();
        }

        let mut block = env.clients[index].produce_block(i).unwrap().unwrap();
        // upgrade to new protocol version but in the second epoch one node vote for the old version.
        if i != 10 {
            let validator_signer = InMemoryValidatorSigner::from_seed(
                &format!("test{}", index),
                KeyType::ED25519,
                &format!("test{}", index),
            );

            block.mut_header().get_mut().inner_rest.latest_protocol_version = PROTOCOL_VERSION + 1;
            block.mut_header().resign(&validator_signer);
        }
        for j in 0..2 {
            let (_, res) = env.clients[j].process_block(block.clone(), Provenance::NONE);
            assert!(res.is_ok());
            env.clients[j].run_catchup(&vec![]).unwrap();
        }
    }
    let last_block = env.clients[0].chain.get_block_by_height(16).unwrap().clone();
    let protocol_version = env.clients[0]
        .runtime_adapter
        .get_epoch_protocol_version(last_block.header().epoch_id())
        .unwrap();
    assert_eq!(protocol_version, PROTOCOL_VERSION + 1);
}

/// Final state should be consistent when a node switches between forks in the following scenario
///                      /-----------h+2
/// h-2 ---- h-1 ------ h
///                      \------h+1
/// even though from the perspective of h+2 the last final block is h-2.
#[test]
fn test_query_final_state() {
    let epoch_length = 10;
    let mut genesis = Genesis::test(vec!["test0", "test1"], 1);
    genesis.config.epoch_length = epoch_length;

    let chain_genesis = ChainGenesis::from(&genesis);
    let mut env =
        TestEnv::new_with_runtime(chain_genesis, 1, 1, create_nightshade_runtimes(&genesis, 1));
    let genesis_block = env.clients[0].chain.get_block_by_height(0).unwrap().clone();

    let signer = InMemorySigner::from_seed("test0", KeyType::ED25519, "test0");
    let tx = SignedTransaction::send_money(
        1,
        "test0".to_string(),
        "test1".to_string(),
        &signer,
        100,
        *genesis_block.hash(),
    );
    env.clients[0].process_tx(tx, false, false);

    let mut blocks = vec![];

    for i in 1..5 {
        let block = env.clients[0].produce_block(i).unwrap().unwrap();
        blocks.push(block.clone());
        env.process_block(0, block.clone(), Provenance::PRODUCED);
    }

    let query_final_state = |chain: &mut near_chain::Chain,
                             runtime_adapter: Arc<dyn RuntimeAdapter>,
                             account_id: AccountId| {
        let final_head = chain.store().final_head().unwrap();
        let last_final_block = chain.get_block(&final_head.last_block_hash).unwrap().clone();
        let response = runtime_adapter
            .query(
                0,
                &last_final_block.chunks()[0].prev_state_root(),
                last_final_block.header().height(),
                last_final_block.header().raw_timestamp(),
                &final_head.prev_block_hash,
                last_final_block.hash(),
                last_final_block.header().epoch_id(),
                &QueryRequest::ViewAccount { account_id },
            )
            .unwrap();
        match response.kind {
            QueryResponseKind::ViewAccount(account_view) => account_view,
            _ => panic!("Wrong return value"),
        }
    };

    let fork1_block = env.clients[0].produce_block(5).unwrap().unwrap();
    env.clients[0]
        .chain
        .mut_store()
        .save_latest_known(LatestKnown {
            height: blocks.last().unwrap().header().height(),
            seen: blocks.last().unwrap().header().raw_timestamp(),
        })
        .unwrap();
    let fork2_block = env.clients[0].produce_block(6).unwrap().unwrap();
    assert_eq!(fork1_block.header().prev_hash(), fork2_block.header().prev_hash());
    env.process_block(0, fork1_block.clone(), Provenance::NONE);
    assert_eq!(env.clients[0].chain.head().unwrap().height, 5);

    let runtime_adapter = env.clients[0].runtime_adapter.clone();
    let account_state1 =
        query_final_state(&mut env.clients[0].chain, runtime_adapter.clone(), "test0".to_string());

    env.process_block(0, fork2_block.clone(), Provenance::NONE);
    assert_eq!(env.clients[0].chain.head().unwrap().height, 6);

    let runtime_adapter = env.clients[0].runtime_adapter.clone();
    let account_state2 =
        query_final_state(&mut env.clients[0].chain, runtime_adapter.clone(), "test0".to_string());

    assert_eq!(account_state1, account_state2);
    assert!(account_state1.amount < TESTING_INIT_BALANCE - TESTING_INIT_STAKE);
}

#[test]
fn test_fork_receipt_ids() {
    let (mut env, tx_hash) = prepare_env_with_transaction();

    let produced_block = env.clients[0].produce_block(1).unwrap().unwrap();
    env.process_block(0, produced_block.clone(), Provenance::PRODUCED);

    // Construct two blocks that contain the same chunk and make the chunk unavailable.
    let validator_signer = InMemoryValidatorSigner::from_seed("test0", KeyType::ED25519, "test0");
    let next_height = produced_block.header().height() + 1;
    let (encoded_chunk, _, _) = create_chunk_on_height(&mut env.clients[0], next_height);
    let mut block1 = env.clients[0].produce_block(next_height).unwrap().unwrap();
    let mut block2 = env.clients[0].produce_block(next_height + 1).unwrap().unwrap();

    // Process two blocks on two different forks that contain the same chunk.
    for (i, block) in vec![&mut block2, &mut block1].into_iter().enumerate() {
        let mut chunk_header = encoded_chunk.cloned_header();
        *chunk_header.height_included_mut() = next_height - i as BlockHeight + 1;
        let chunk_headers = vec![chunk_header];
        block.set_chunks(chunk_headers.clone());
        block.mut_header().get_mut().inner_rest.chunk_headers_root =
            Block::compute_chunk_headers_root(&chunk_headers).0;
        block.mut_header().get_mut().inner_rest.chunk_tx_root =
            Block::compute_chunk_tx_root(&chunk_headers);
        block.mut_header().get_mut().inner_rest.chunk_receipts_root =
            Block::compute_chunk_receipts_root(&chunk_headers);
        block.mut_header().get_mut().inner_lite.prev_state_root =
            Block::compute_state_root(&chunk_headers);
        block.mut_header().get_mut().inner_rest.chunk_mask = vec![true];
        block.mut_header().resign(&validator_signer);
        let (_, res) = env.clients[0].process_block(block.clone(), Provenance::NONE);
        assert!(res.is_ok());
    }

    let transaction_execution_outcome =
        env.clients[0].chain.mut_store().get_outcomes_by_id(&tx_hash).unwrap();
    assert_eq!(transaction_execution_outcome.len(), 2);
    let receipt_id0 = transaction_execution_outcome[0].outcome_with_id.outcome.receipt_ids[0];
    let receipt_id1 = transaction_execution_outcome[1].outcome_with_id.outcome.receipt_ids[0];
    assert_ne!(receipt_id0, receipt_id1);
}

#[test]
fn test_fork_execution_outcome() {
    let (mut env, tx_hash) = prepare_env_with_transaction();

    let mut last_height = 0;
    for i in 1..3 {
        let last_block = env.clients[0].produce_block(i).unwrap().unwrap();
        env.process_block(0, last_block.clone(), Provenance::PRODUCED);
        last_height = last_block.header().height();
    }

    // Construct two blocks that contain the same chunk and make the chunk unavailable.
    let validator_signer = InMemoryValidatorSigner::from_seed("test0", KeyType::ED25519, "test0");
    let next_height = last_height + 1;
    let (encoded_chunk, _, _) = create_chunk_on_height(&mut env.clients[0], next_height);
    let mut block1 = env.clients[0].produce_block(next_height).unwrap().unwrap();
    let mut block2 = env.clients[0].produce_block(next_height + 1).unwrap().unwrap();

    // Process two blocks on two different forks that contain the same chunk.
    for (i, block) in vec![&mut block2, &mut block1].into_iter().enumerate() {
        let mut chunk_header = encoded_chunk.cloned_header();
        *chunk_header.height_included_mut() = next_height - i as BlockHeight + 1;
        let chunk_headers = vec![chunk_header];
        block.set_chunks(chunk_headers.clone());
        block.mut_header().get_mut().inner_rest.chunk_headers_root =
            Block::compute_chunk_headers_root(&chunk_headers).0;
        block.mut_header().get_mut().inner_rest.chunk_tx_root =
            Block::compute_chunk_tx_root(&chunk_headers);
        block.mut_header().get_mut().inner_rest.chunk_receipts_root =
            Block::compute_chunk_receipts_root(&chunk_headers);
        block.mut_header().get_mut().inner_lite.prev_state_root =
            Block::compute_state_root(&chunk_headers);
        block.mut_header().get_mut().inner_rest.chunk_mask = vec![true];
        block.mut_header().resign(&validator_signer);
        let (_, res) = env.clients[0].process_block(block.clone(), Provenance::NONE);
        assert!(res.is_ok());
    }

    let transaction_execution_outcome =
        env.clients[0].chain.mut_store().get_outcomes_by_id(&tx_hash).unwrap();
    assert_eq!(transaction_execution_outcome.len(), 1);
    let receipt_id = transaction_execution_outcome[0].outcome_with_id.outcome.receipt_ids[0];
    let receipt_execution_outcomes =
        env.clients[0].chain.mut_store().get_outcomes_by_id(&receipt_id).unwrap();
    assert_eq!(receipt_execution_outcomes.len(), 2);
    let canonical_chain_outcome = env.clients[0].chain.get_execution_outcome(&receipt_id).unwrap();
    assert_eq!(canonical_chain_outcome.block_hash, *block2.hash());

    // make sure gc works properly
    for i in 5..32 {
        env.produce_block(0, i);
    }
    let transaction_execution_outcome =
        env.clients[0].chain.store().get_outcomes_by_id(&tx_hash).unwrap();
    assert!(transaction_execution_outcome.is_empty());
    let receipt_execution_outcomes =
        env.clients[0].chain.store().get_outcomes_by_id(&receipt_id).unwrap();
    assert!(receipt_execution_outcomes.is_empty());
}

fn prepare_env_with_transaction() -> (TestEnv, CryptoHash) {
    let epoch_length = 5;
    let mut genesis = Genesis::test(vec!["test0", "test1"], 1);
    genesis.config.epoch_length = epoch_length;
    let mut env = TestEnv::new_with_runtime(
        ChainGenesis::test(),
        1,
        1,
        create_nightshade_runtimes(&genesis, 1),
    );
    let genesis_block = env.clients[0].chain.get_block_by_height(0).unwrap().clone();

    let signer = InMemorySigner::from_seed("test0", KeyType::ED25519, "test0");
    let tx = SignedTransaction::send_money(
        1,
        "test0".to_string(),
        "test1".to_string(),
        &signer,
        100,
        *genesis_block.hash(),
    );
    let tx_hash = tx.get_hash();
    env.clients[0].process_tx(tx, false, false);
    (env, tx_hash)
}

#[test]
fn test_not_broadcast_block_on_accept() {
    let epoch_length = 5;
    let mut genesis = Genesis::test(vec!["test0", "test1"], 1);
    genesis.config.epoch_length = epoch_length;
    let network_adapter = Arc::new(MockNetworkAdapter::default());
    let mut env = TestEnv::new_with_runtime_and_network_adapter(
        ChainGenesis::test(),
        2,
        1,
        create_nightshade_runtimes(&genesis, 2),
        vec![Arc::new(MockNetworkAdapter::default()), network_adapter.clone()],
    );
    let b1 = env.clients[0].produce_block(1).unwrap().unwrap();
    for i in 0..2 {
        env.process_block(i, b1.clone(), Provenance::NONE);
    }
    assert!(network_adapter.requests.read().unwrap().is_empty());
}

#[test]
#[should_panic]
// TODO (#3729): reject header version downgrade
fn test_header_version_downgrade() {
    use borsh::ser::BorshSerialize;
    let mut genesis = Genesis::test(vec!["test0", "test1"], 1);
    genesis.config.epoch_length = 5;
    let chain_genesis = ChainGenesis::from(&genesis);
    let mut env =
        TestEnv::new_with_runtime(chain_genesis, 1, 1, create_nightshade_runtimes(&genesis, 1));
    let validator_signer = InMemoryValidatorSigner::from_seed("test0", KeyType::ED25519, "test0");
    for i in 1..10 {
        let block = env.clients[0].produce_block(i).unwrap().unwrap();
        env.process_block(0, block, Provenance::NONE);
    }
    let block = {
        let mut block = env.clients[0].produce_block(10).unwrap().unwrap();
        // Convert header to BlockHeaderV1
        let mut header_view: BlockHeaderView = block.header().clone().into();
        header_view.latest_protocol_version = 1;
        let mut header = header_view.into();

        // BlockHeaderV1, but protocol version is newest
        match header {
            BlockHeader::BlockHeaderV1(ref mut header) => {
                header.inner_rest.latest_protocol_version = PROTOCOL_VERSION;
                let (hash, signature) = validator_signer.sign_block_header_parts(
                    header.prev_hash,
                    &header.inner_lite.try_to_vec().expect("Failed to serialize"),
                    &header.inner_rest.try_to_vec().expect("Failed to serialize"),
                );
                header.hash = hash;
                header.signature = signature;
            }
            _ => {
                unreachable!();
            }
        }
        *block.mut_header() = header;
        block
    };
    let (_, res) = env.clients[0].process_block(block, Provenance::NONE);
    assert!(!res.is_ok());
}

#[test]
#[should_panic(
    expected = "The client protocol version is older than the protocol version of the network"
)]
fn test_node_shutdown_with_old_protocol_version() {
    let epoch_length = 5;
    let mut genesis = Genesis::test(vec!["test0", "test1"], 1);
    genesis.config.epoch_length = epoch_length;
    let mut env = TestEnv::new_with_runtime(
        ChainGenesis::test(),
        1,
        1,
        create_nightshade_runtimes(&genesis, 1),
    );
    let validator_signer = InMemoryValidatorSigner::from_seed("test0", KeyType::ED25519, "test0");
    for i in 1..=5 {
        let mut block = env.clients[0].produce_block(i).unwrap().unwrap();
        block.mut_header().get_mut().inner_rest.latest_protocol_version = PROTOCOL_VERSION + 1;
        block.mut_header().resign(&validator_signer);
        env.process_block(0, block, Provenance::NONE);
    }
    for i in 6..=10 {
        env.produce_block(0, i);
    }
    env.produce_block(0, 11);
}

<<<<<<< HEAD
/// Test that duplicate transactions are properly rejected.
#[cfg(feature = "protocol_feature_transaction_hashes_in_state")]
#[test]
fn test_transaction_hash_collision() {
    let epoch_length = 5;
    let mut genesis = Genesis::test(vec!["test0", "test1"], 1);
    genesis.config.epoch_length = epoch_length;
    let mut env = TestEnv::new_with_runtime(
        ChainGenesis::test(),
        1,
        1,
        create_nightshade_runtimes(&genesis, 1),
    );
    let genesis_block = env.clients[0].chain.get_block_by_height(0).unwrap().clone();

    let signer0 = InMemorySigner::from_seed("test0", KeyType::ED25519, "test0");
    let signer1 = InMemorySigner::from_seed("test1", KeyType::ED25519, "test1");
    let send_money_tx = SignedTransaction::send_money(
        1,
        "test1".to_string(),
        "test0".to_string(),
        &signer1,
        100,
        *genesis_block.hash(),
    );
    let delete_account_tx = SignedTransaction::delete_account(
        2,
        "test1".to_string(),
        "test1".to_string(),
        "test0".to_string(),
        &signer1,
        *genesis_block.hash(),
    );

    env.clients[0].process_tx(send_money_tx.clone(), false, false);
    env.clients[0].process_tx(delete_account_tx, false, false);

    for i in 1..4 {
        env.produce_block(0, i);
    }

    let create_account_tx = SignedTransaction::create_account(
        1,
        "test0".to_string(),
        "test1".to_string(),
        NEAR_BASE,
        signer1.public_key(),
        &signer0,
        *genesis_block.hash(),
    );
    let res = env.clients[0].process_tx(create_account_tx, false, false);
    assert!(matches!(res, NetworkClientResponses::ValidTx));
    for i in 4..8 {
        env.produce_block(0, i);
    }

    let res = env.clients[0].process_tx(send_money_tx, false, false);
    assert!(matches!(res, NetworkClientResponses::InvalidTx(_)));
}

/// Test that chunks with transactions that have expired are considered invalid.
#[cfg(feature = "protocol_feature_transaction_hashes_in_state")]
#[test]
fn test_chunk_transaction_validity() {
    let epoch_length = 5;
    let mut genesis = Genesis::test(vec!["test0", "test1"], 1);
    genesis.config.epoch_length = epoch_length;
    let mut env = TestEnv::new_with_runtime(
        ChainGenesis::test(),
        1,
        1,
        create_nightshade_runtimes(&genesis, 1),
    );
    let genesis_block = env.clients[0].chain.get_block_by_height(0).unwrap().clone();
    let signer = InMemorySigner::from_seed("test0", KeyType::ED25519, "test0");
    let tx = SignedTransaction::send_money(
        1,
        "test1".to_string(),
        "test0".to_string(),
        &signer,
        100,
        *genesis_block.hash(),
    );
    for i in 1..200 {
        env.produce_block(0, i);
    }
    let (encoded_shard_chunk, merkle_path, receipts, block) =
        create_chunk_with_transactions(&mut env.clients[0], vec![tx]);
    let mut chain_store = ChainStore::new(
        env.clients[0].chain.store().owned_store(),
        genesis_block.header().height(),
    );
    env.clients[0]
        .shards_mgr
        .distribute_encoded_chunk(encoded_shard_chunk, merkle_path, receipts, &mut chain_store)
        .unwrap();
    let (_, res) = env.clients[0].process_block(block, Provenance::NONE);
    assert!(matches!(res.unwrap_err().kind(), ErrorKind::InvalidTransactions));
}

/// Test that transaction hashes stored in state is consistent in the presence of forks:
/// 1. Assert that for a transaction that has happened in the past, if it is within the
/// validity period, resubmitting such transaction leads to `InvalidTx::DuplicateTransaction`;
/// if it is outside of validity period, resubmitting such transaction leads to `InvalidTx::Expired`.
/// 2. Assert that transaction hashes stored in state under `BlockTransactionHashes` is consistent
/// with transactions in the corresponding block.
/// 3. Assert that transaction hashes stored under `BlockTransactionHashes` is consistent with what is
/// stored under `AccountTransactionHash`.
#[cfg(feature = "protocol_feature_transaction_hashes_in_state")]
#[test]
fn test_transaction_hashes_with_forks() {
    init_test_logger();
    use near_store::get;
    use rand::seq::{IteratorRandom, SliceRandom};
    use std::collections::HashMap;
    let accounts: Vec<AccountId> = (0..10).map(|i| format!("test{}", i)).collect();
    let mut genesis = Genesis::test(accounts.iter().map(|x| x.as_str()).collect(), 1);
    let epoch_length = 50;
    genesis.config.epoch_length = epoch_length;
    genesis.config.block_producer_kickout_threshold = 10;
    genesis.config.chunk_producer_kickout_threshold = 10;
    let transaction_validity_period = genesis.config.transaction_validity_period;
    let chain_genesis = ChainGenesis::from(&genesis);
    let mut env =
        TestEnv::new_with_runtime(chain_genesis, 1, 1, create_nightshade_runtimes(&genesis, 1));
    let validator_signer = InMemoryValidatorSigner::from_seed("test0", KeyType::ED25519, "test0");

    let genesis_block = env.clients[0].chain.get_block_by_height(0).unwrap().clone();
    let mut last_block_hash = *genesis_block.hash();

    let mut transactions: HashMap<CryptoHash, SignedTransaction> = HashMap::new();
    let mut nonces = HashMap::new();
    let mut rng = thread_rng();
    let mut height = 1;
    while height <= 200 {
        if let Some(transaction) = transactions.values().choose(&mut rng) {
            let res = env.clients[0].process_tx(transaction.clone(), false, false);
            let base_block_height = env.clients[0]
                .chain
                .get_block_header(&transaction.transaction.block_hash)
                .unwrap()
                .height();
            let head = env.clients[0].chain.head().unwrap();
            if base_block_height + transaction_validity_period >= head.height {
                assert!(matches!(
                    res,
                    NetworkClientResponses::InvalidTx(InvalidTxError::DuplicateTransaction)
                ));
            } else {
                assert!(matches!(res, NetworkClientResponses::InvalidTx(InvalidTxError::Expired)));
            }
        }
        let create_fork = height % 5 == 0;
        for account in accounts.iter() {
            let cur_nonce = *nonces.get(account).unwrap_or(&0) + 1;
            let signer = InMemorySigner::from_seed(account, KeyType::ED25519, account);
            let to_account = accounts.choose(&mut rng).unwrap();
            let tx = SignedTransaction::send_money(
                cur_nonce,
                account.to_string(),
                to_account.to_string(),
                &signer,
                100,
                last_block_hash,
            );
            let res = env.clients[0].process_tx(tx.clone(), false, false);
            assert!(matches!(res, NetworkClientResponses::ValidTx));
            nonces.insert(account.to_string(), cur_nonce);
        }
        let block = env.clients[0].produce_block(height).unwrap().unwrap();
        if create_fork {
            let chunks = block
                .chunks()
                .iter()
                .map(|c| {
                    let mut header = c.clone();
                    *header.height_included_mut() = height + 1;
                    header
                })
                .collect::<Vec<_>>();
            let mut block1 = env.clients[0].produce_block(height + 1).unwrap().unwrap();
            let prev_state_root = Block::compute_state_root(&chunks);
            let chunk_receipts_root = Block::compute_chunk_receipts_root(&chunks);
            let chunk_headers_root = Block::compute_chunk_headers_root(&chunks).0;
            let chunk_tx_root = Block::compute_chunk_tx_root(&chunks);
            let outcome_root = Block::compute_outcome_root(&chunks);
            block1.set_chunks(chunks);
            block1.mut_header().get_mut().inner_lite.outcome_root = outcome_root;
            block1.mut_header().get_mut().inner_lite.prev_state_root = prev_state_root;
            block1.mut_header().get_mut().inner_rest.chunk_receipts_root = chunk_receipts_root;
            block1.mut_header().get_mut().inner_rest.chunk_headers_root = chunk_headers_root;
            block1.mut_header().get_mut().inner_rest.chunk_tx_root = chunk_tx_root;
            block1.mut_header().get_mut().inner_rest.chunk_mask =
                block.header().chunk_mask().to_vec();
            block1.mut_header().resign(&validator_signer);
            env.process_block(0, block, Provenance::NONE);
            env.process_block(0, block1, Provenance::NONE);
            height += 2;
        } else {
            last_block_hash = *block.hash();
            let chunk_hash = block.chunks()[0].chunk_hash();
            env.process_block(0, block, Provenance::NONE);
            let chunk = env.clients[0].chain.get_chunk(&chunk_hash).unwrap();
            for tx in chunk.transactions() {
                transactions.insert(tx.get_hash(), tx.clone());
            }
            height += 1;
        }
        let shard_tries = env.clients[0].runtime_adapter.get_tries();
        let head = env.clients[0].chain.head().unwrap();
        let chunk_extra = env.clients[0].chain.get_chunk_extra(&head.last_block_hash, 0).unwrap();
        let state_update = shard_tries.new_trie_update(0, chunk_extra.state_root);
        for h in 1..=head.height {
            let transaction_hashes_in_state = get::<Vec<(AccountId, CryptoHash)>>(
                &state_update,
                &TrieKey::BlockTransactionHashes { height: h },
            )
            .unwrap()
            .unwrap_or_default();
            if h + transaction_validity_period < head.height {
                assert!(transaction_hashes_in_state.is_empty());
                continue;
            }
            let mut tx_hashes_state = HashSet::new();
            for (account_id, hash) in transaction_hashes_in_state {
                let trie_key = TrieKey::AccountTransactionHash { account_id, hash };
                assert!(get::<()>(&state_update, &trie_key).unwrap().is_some());
                tx_hashes_state.insert(hash);
            }
            let mut tx_hashes_block = HashSet::new();
            if let Ok(block) = env.clients[0].chain.get_block_by_height(h) {
                let chunk_hash = block.chunks()[0].chunk_hash();
                let chunk = env.clients[0].chain.get_chunk(&chunk_hash).unwrap();
                for tx in chunk.transactions() {
                    tx_hashes_block.insert(tx.get_hash());
                }
            }
            assert_eq!(tx_hashes_state, tx_hashes_block, "different on height {}", h);
        }
    }
=======
#[cfg(feature = "protocol_feature_block_header_v3")]
#[test]
fn test_block_ordinal() {
    let mut env = TestEnv::new(ChainGenesis::test(), 1, 1);
    let genesis_block = env.clients[0].chain.get_block_by_height(0).unwrap().clone();
    assert_eq!(genesis_block.header().block_ordinal(), 1);
    let mut ordinal = 1;

    // Test no skips
    for i in 1..=5 {
        let block = env.clients[0].produce_block(i).unwrap().unwrap();
        env.process_block(0, block.clone(), Provenance::PRODUCED);
        ordinal += 1;
        assert_eq!(block.header().block_ordinal(), ordinal);
    }

    // Test skips
    for i in 1..=5 {
        let block = env.clients[0].produce_block(i * 10).unwrap().unwrap();
        env.process_block(0, block.clone(), Provenance::PRODUCED);
        ordinal += 1;
        assert_eq!(block.header().block_ordinal(), ordinal);
    }

    // Test forks
    let last_block = env.clients[0].produce_block(99).unwrap().unwrap();
    env.process_block(0, last_block.clone(), Provenance::PRODUCED);
    ordinal += 1;
    assert_eq!(last_block.header().block_ordinal(), ordinal);
    let fork1_block = env.clients[0].produce_block(100).unwrap().unwrap();
    env.clients[0]
        .chain
        .mut_store()
        .save_latest_known(LatestKnown {
            height: last_block.header().height(),
            seen: last_block.header().raw_timestamp(),
        })
        .unwrap();
    let fork2_block = env.clients[0].produce_block(101).unwrap().unwrap();
    assert_eq!(fork1_block.header().prev_hash(), fork2_block.header().prev_hash());
    env.process_block(0, fork1_block.clone(), Provenance::NONE);
    env.process_block(0, fork2_block.clone(), Provenance::NONE);
    ordinal += 1;
    assert_eq!(fork1_block.header().block_ordinal(), ordinal);
    assert_eq!(fork2_block.header().block_ordinal(), ordinal);
    // Next block on top of fork
    let next_block = env.clients[0].produce_block(102).unwrap().unwrap();
    env.process_block(0, next_block.clone(), Provenance::PRODUCED);
    ordinal += 1;
    assert_eq!(next_block.header().block_ordinal(), ordinal);
>>>>>>> 3ad75b5b
}<|MERGE_RESOLUTION|>--- conflicted
+++ resolved
@@ -2571,7 +2571,58 @@
     env.produce_block(0, 11);
 }
 
-<<<<<<< HEAD
+#[cfg(feature = "protocol_feature_block_header_v3")]
+#[test]
+fn test_block_ordinal() {
+    let mut env = TestEnv::new(ChainGenesis::test(), 1, 1);
+    let genesis_block = env.clients[0].chain.get_block_by_height(0).unwrap().clone();
+    assert_eq!(genesis_block.header().block_ordinal(), 1);
+    let mut ordinal = 1;
+
+    // Test no skips
+    for i in 1..=5 {
+        let block = env.clients[0].produce_block(i).unwrap().unwrap();
+        env.process_block(0, block.clone(), Provenance::PRODUCED);
+        ordinal += 1;
+        assert_eq!(block.header().block_ordinal(), ordinal);
+    }
+
+    // Test skips
+    for i in 1..=5 {
+        let block = env.clients[0].produce_block(i * 10).unwrap().unwrap();
+        env.process_block(0, block.clone(), Provenance::PRODUCED);
+        ordinal += 1;
+        assert_eq!(block.header().block_ordinal(), ordinal);
+    }
+
+    // Test forks
+    let last_block = env.clients[0].produce_block(99).unwrap().unwrap();
+    env.process_block(0, last_block.clone(), Provenance::PRODUCED);
+    ordinal += 1;
+    assert_eq!(last_block.header().block_ordinal(), ordinal);
+    let fork1_block = env.clients[0].produce_block(100).unwrap().unwrap();
+    env.clients[0]
+        .chain
+        .mut_store()
+        .save_latest_known(LatestKnown {
+            height: last_block.header().height(),
+            seen: last_block.header().raw_timestamp(),
+        })
+        .unwrap();
+    let fork2_block = env.clients[0].produce_block(101).unwrap().unwrap();
+    assert_eq!(fork1_block.header().prev_hash(), fork2_block.header().prev_hash());
+    env.process_block(0, fork1_block.clone(), Provenance::NONE);
+    env.process_block(0, fork2_block.clone(), Provenance::NONE);
+    ordinal += 1;
+    assert_eq!(fork1_block.header().block_ordinal(), ordinal);
+    assert_eq!(fork2_block.header().block_ordinal(), ordinal);
+    // Next block on top of fork
+    let next_block = env.clients[0].produce_block(102).unwrap().unwrap();
+    env.process_block(0, next_block.clone(), Provenance::PRODUCED);
+    ordinal += 1;
+    assert_eq!(next_block.header().block_ordinal(), ordinal);
+}
+
 /// Test that duplicate transactions are properly rejected.
 #[cfg(feature = "protocol_feature_transaction_hashes_in_state")]
 #[test]
@@ -2812,56 +2863,4 @@
             assert_eq!(tx_hashes_state, tx_hashes_block, "different on height {}", h);
         }
     }
-=======
-#[cfg(feature = "protocol_feature_block_header_v3")]
-#[test]
-fn test_block_ordinal() {
-    let mut env = TestEnv::new(ChainGenesis::test(), 1, 1);
-    let genesis_block = env.clients[0].chain.get_block_by_height(0).unwrap().clone();
-    assert_eq!(genesis_block.header().block_ordinal(), 1);
-    let mut ordinal = 1;
-
-    // Test no skips
-    for i in 1..=5 {
-        let block = env.clients[0].produce_block(i).unwrap().unwrap();
-        env.process_block(0, block.clone(), Provenance::PRODUCED);
-        ordinal += 1;
-        assert_eq!(block.header().block_ordinal(), ordinal);
-    }
-
-    // Test skips
-    for i in 1..=5 {
-        let block = env.clients[0].produce_block(i * 10).unwrap().unwrap();
-        env.process_block(0, block.clone(), Provenance::PRODUCED);
-        ordinal += 1;
-        assert_eq!(block.header().block_ordinal(), ordinal);
-    }
-
-    // Test forks
-    let last_block = env.clients[0].produce_block(99).unwrap().unwrap();
-    env.process_block(0, last_block.clone(), Provenance::PRODUCED);
-    ordinal += 1;
-    assert_eq!(last_block.header().block_ordinal(), ordinal);
-    let fork1_block = env.clients[0].produce_block(100).unwrap().unwrap();
-    env.clients[0]
-        .chain
-        .mut_store()
-        .save_latest_known(LatestKnown {
-            height: last_block.header().height(),
-            seen: last_block.header().raw_timestamp(),
-        })
-        .unwrap();
-    let fork2_block = env.clients[0].produce_block(101).unwrap().unwrap();
-    assert_eq!(fork1_block.header().prev_hash(), fork2_block.header().prev_hash());
-    env.process_block(0, fork1_block.clone(), Provenance::NONE);
-    env.process_block(0, fork2_block.clone(), Provenance::NONE);
-    ordinal += 1;
-    assert_eq!(fork1_block.header().block_ordinal(), ordinal);
-    assert_eq!(fork2_block.header().block_ordinal(), ordinal);
-    // Next block on top of fork
-    let next_block = env.clients[0].produce_block(102).unwrap().unwrap();
-    env.process_block(0, next_block.clone(), Provenance::PRODUCED);
-    ordinal += 1;
-    assert_eq!(next_block.header().block_ordinal(), ordinal);
->>>>>>> 3ad75b5b
 }