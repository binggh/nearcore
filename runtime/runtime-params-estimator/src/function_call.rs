--- conflicted
+++ resolved
@@ -1,20 +1,23 @@
 use crate::cases::ratio_to_gas_signed;
-use crate::testbed_runners::{end_count, start_count, GasMetric, Consumed};
+use crate::testbed_runners::{end_count, start_count, Consumed, GasMetric};
 use crate::vm_estimator::{create_context, least_squares_method};
+use near_logger_utils::init_test_logger;
 use near_primitives::config::VMConfig;
 use near_primitives::contract::ContractCode;
 use near_primitives::runtime::fees::RuntimeFeesConfig;
 use near_primitives::types::{CompiledContractCache, ProtocolVersion};
 use near_store::{create_store, StoreCompiledContractCache};
-use near_test_contracts::{aurora_contract, get_aurora_contract_data, get_multisig_contract_data, get_voting_contract_data, get_rs_contract_data};
+use near_test_contracts::{
+    aurora_contract, get_aurora_contract_data, get_multisig_contract_data, get_rs_contract_data,
+    get_voting_contract_data,
+};
 use near_vm_logic::mocks::mock_external::MockedExternal;
-use near_vm_runner::{run_vm, VMKind, precompile_contract};
+use near_vm_logic::ExtCostsConfig;
+use near_vm_runner::{precompile_contract, run_vm, VMKind};
 use nearcore::get_store_path;
 use num_rational::Ratio;
 use std::fmt::Write;
 use std::sync::Arc;
-use near_vm_logic::ExtCostsConfig;
-use near_logger_utils::init_test_logger;
 
 const REPEATS: u64 = 50;
 
@@ -25,17 +28,17 @@
     // for method_count in vec![5, 20, 30, 50, 100, 200, 1000] {
     for method_count in vec![4500, 2000, 6000, 1000] {
         let contract = make_many_methods_contract(method_count);
-<<<<<<< HEAD
         println!("LEN = {}", contract.get_code().len());
         let cost = compute_function_call_cost(metric, vm_kind, REPEATS, &contract, "hello0", None);
-        println!("{:?} {:?} {} {} {}", vm_kind, metric, method_count, cost / REPEATS,
-                 ratio_to_gas_signed(metric, Ratio::new(cost as i128, REPEATS as i128)));
+        println!(
+            "{:?} {:?} {} {} {}",
+            vm_kind,
+            metric,
+            method_count,
+            cost / REPEATS,
+            ratio_to_gas_signed(metric, Ratio::new(cost as i128, REPEATS as i128))
+        );
         xs.push(contract.get_code().len() as u64);
-=======
-        let cost = compute_function_call_cost(metric, vm_kind, REPEATS, &contract);
-        println!("{:?} {:?} {} {}", vm_kind, metric, method_count, cost / REPEATS);
-        xs.push(contract.code().len() as u64);
->>>>>>> 4e761c5b
         ys.push(cost / REPEATS);
     }
 
@@ -90,7 +93,6 @@
             vm_kind,
             ProtocolVersion::MAX,
             cache,
-            ProfileData::new(),
         );
         i += 1;
         assert!(result.1.is_none());
@@ -147,11 +149,16 @@
     let runtime_fees_config = RuntimeFeesConfig::default();
     let ext_costs_config = ExtCostsConfig::default();
 
-    let old_function_call_fee = runtime_fees_config.action_creation_config.function_call_cost.execution;
+    let old_function_call_fee =
+        runtime_fees_config.action_creation_config.function_call_cost.execution;
     println!("old_function_call_fee = {}", old_function_call_fee);
 
-    let contracts_data =
-        vec![get_aurora_contract_data(), get_multisig_contract_data(), get_voting_contract_data(), get_rs_contract_data()];
+    let contracts_data = vec![
+        get_aurora_contract_data(),
+        get_multisig_contract_data(),
+        get_voting_contract_data(),
+        get_rs_contract_data(),
+    ];
     for (contract, method_name, init_args) in contracts_data.iter().cloned() {
         println!("{}", method_name);
 
@@ -173,7 +180,9 @@
         // println!("actual = {}", actual_gas);
 
         // Old estimation
-        let fee = old_function_call_fee + ext_costs_config.contract_compile_base + ext_costs_config.contract_compile_bytes * contract_len as u64;
+        let fee = old_function_call_fee
+            + ext_costs_config.contract_compile_base
+            + ext_costs_config.contract_compile_bytes * contract_len as u64;
         // runtime_fees_config.action_creation_config.function_call_cost_per_byte is negligible here
         // println!("old estimation = {}", fee);
 
@@ -192,14 +201,9 @@
 
 fn make_many_methods_contract(method_count: i32) -> ContractCode {
     let mut methods = String::new();
-    let long_drop =
-    for i in 0..method_count {
+    let long_drop = for i in 0..method_count {
         let mut body = String::new();
-        write!(
-            &mut body,
-            "i32.const {i} drop ",
-            i = i,
-        ).unwrap();
+        write!(&mut body, "i32.const {i} drop ", i = i,).unwrap();
         if i != 0 {
             body = body.repeat(100);
         };
@@ -262,14 +266,13 @@
                 vm_kind,
                 ProtocolVersion::MAX,
                 cache,
-                ProfileData::new(),
             );
             if result.1.is_some() {
                 println!("{:?}", result);
                 return 0u64;
             }
             assert!(result.1.is_none());
-        },
+        }
         None => {}
     };
 
