--- conflicted
+++ resolved
@@ -5,30 +5,22 @@
 use tempdir::TempDir;
 
 use near::{load_test_config, start_with_config, GenesisConfig};
-<<<<<<< HEAD
-=======
-use near_chain::Block;
->>>>>>> e58a1c88
 use near_client::GetBlock;
 use near_crypto::{InMemorySigner, KeyType};
 use near_network::test_utils::{convert_boot_nodes, open_port, WaitOrTimeout};
-<<<<<<< HEAD
 use near_primitives::test_utils::{heavy_test, init_test_logger};
 use std::time::Duration;
-=======
-use near_network::{NetworkClientMessages, PeerInfo};
-use near_primitives::test_utils::init_test_logger;
 use testlib::genesis_header;
->>>>>>> e58a1c88
 
 /// One client is in front, another must sync to it using state (fast) sync.
 #[test]
 fn sync_state_nodes() {
-<<<<<<< HEAD
     heavy_test(|| {
         init_test_logger();
 
         let genesis_config = GenesisConfig::test(vec!["test1"]);
+        let genesis_config = GenesisConfig::test(vec!["other"]);
+        let genesis_header = genesis_header(&genesis_config);
 
         let (port1, port2) = (open_port(), open_port());
         let mut near1 = load_test_config("test1", port1, &genesis_config);
@@ -223,58 +215,4 @@
 
         system.run().unwrap();
     });
-=======
-    init_test_logger();
-
-    let genesis_config = GenesisConfig::test(vec!["other"]);
-    let genesis_header = genesis_header(&genesis_config);
-
-    let (port1, port2) = (open_port(), open_port());
-    let mut near1 = load_test_config("test1", port1, &genesis_config);
-    near1.network_config.boot_nodes = convert_boot_nodes(vec![("test2", port2)]);
-    let mut near2 = load_test_config("test2", port2, &genesis_config);
-    near2.client_config.skip_sync_wait = false;
-    near2.client_config.min_num_peers = 1;
-    near2.network_config.boot_nodes = convert_boot_nodes(vec![("test1", port1)]);
-
-    let system = System::new("NEAR");
-
-    let dir1 = TempDir::new("sync_nodes_1").unwrap();
-    let (client1, _) = start_with_config(dir1.path(), near1);
-
-    let mut blocks = vec![];
-    let mut prev = &genesis_header;
-    let signer = Arc::new(InMemorySigner::from_seed("other", KeyType::ED25519, "other"));
-    for _ in 0..=100 {
-        let block = Block::empty(prev, signer.clone());
-        let _ = client1.do_send(NetworkClientMessages::Block(
-            block.clone(),
-            PeerInfo::random().id,
-            true,
-        ));
-        blocks.push(block);
-        prev = &blocks[blocks.len() - 1].header;
-    }
-
-    let dir2 = TempDir::new("sync_nodes_2").unwrap();
-    let (_, view_client2) = start_with_config(dir2.path(), near2);
-
-    WaitOrTimeout::new(
-        Box::new(move |_ctx| {
-            actix::spawn(view_client2.send(GetBlock::Best).then(|res| {
-                match &res {
-                    Ok(Ok(b)) if b.header.height >= 101 => System::current().stop(),
-                    Err(_) => return futures::future::err(()),
-                    _ => {}
-                };
-                futures::future::ok(())
-            }));
-        }),
-        100,
-        60000,
-    )
-    .start();
-
-    system.run().unwrap();
->>>>>>> e58a1c88
 }