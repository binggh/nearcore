--- conflicted
+++ resolved
@@ -88,19 +88,6 @@
 
 * `--height` takes state from the genesis up to and including the given height. By default, dumps all available state.
 
-<<<<<<< HEAD
-### `dump_contracts`
-
-Dump all **distinct** contracts from the current state of the DB to JSON file.
-
-File format is a dictionary which maps account ID to base64-encoded contract code.
-
-As of 13/12/2021, takes 1m to run, size of resulting file is ~100 MB.
-
-Flags:
-
-* `--output` specifies a file to which contracts will be saved.
-=======
 ### `rocksdb_stats`
 
 Tool for measuring statistics of the store for each column:
@@ -123,7 +110,6 @@
 #### Output
 
 List of statistics for each column sorted by column size.
->>>>>>> cf2d573b
 
 #### Running on macOS
 
